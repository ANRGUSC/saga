import logging
import pathlib
import pprint
import traceback
from typing import Callable, Dict, List, Tuple

import networkx as nx

from matplotlib import pyplot as plt

from saga.scheduler import Scheduler, Task
from saga.schedulers import (
    BruteForceScheduler, CpopScheduler, DuplexScheduler, ETFScheduler,
    FastestNodeScheduler, FCPScheduler, HeftScheduler, MaxMinScheduler,
    METScheduler, MinMinScheduler, SMTScheduler, WBAScheduler, HybridScheduler,
<<<<<<< HEAD
    BILScheduler, FLBScheduler, GDLScheduler, HbmctScheduler
=======
    BILScheduler, FLBScheduler, DPSScheduler, GDLScheduler, MsbcScheduler
>>>>>>> a956edb7
)
from saga.schedulers.stochastic.improved_sheft import ImprovedSheftScheduler
from saga.schedulers.stochastic.sheft import SheftScheduler
from saga.schedulers.stochastic.stoch_heft import StochHeftScheduler
from saga.utils.draw import draw_gantt, draw_network, draw_task_graph
from saga.utils.random_graphs import (
    add_random_weights,
    add_rv_weights,
    get_branching_dag,
    get_chain_dag,
    get_diamond_dag,
    get_fork_dag,
    get_network,
)
from saga.utils.tools import validate_simple_schedule

thisdir = pathlib.Path(__file__).resolve().parent


class ListHandler(logging.Handler):
    """A logging handler that appends log entries to a list."""

    def __init__(self, log_list: List[str]) -> None:
        """Initializes the handler.

        Args:
            log_list (List[str]): The list to append log entries to.
        """
        super().__init__()
        self.log_list = log_list

    def emit(self, record: logging.LogRecord) -> None:
        """Appends a log entry to the list.

        Args:
            record (logging.LogRecord): The log record.
        """
        log_entry = self.format(record)
        self.log_list.append(log_entry)


class Test:
    """A test case for a scheduler."""

    def __init__(
        self,
        name: str,
        scheduler: Scheduler,
        network: nx.Graph,
        task_graph: nx.DiGraph,
        path: pathlib.Path,
        save_passing: bool = False,
        simplify_instance: Callable[
            [nx.Graph, nx.DiGraph], Tuple[nx.Graph, nx.DiGraph]
        ] = lambda x, y: (x, y),
    ) -> None:
        """Initializes the test case.

        Args:
            name (str): The name of the test.
            scheduler (Scheduler): The scheduler to test.
            network (nx.Graph): The network.
            task_graph (nx.DiGraph): The task graph.
            path (pathlib.Path): The path to save the test results to.
            save_passing (bool, optional): Whether to save passing tests. Defaults to False.
            simplify_instance (Callable[[nx.Graph, nx.DiGraph], Tuple[nx.Graph, nx.DiGraph]], optional): A
                function to simplify the instance. Defaults to lambda x, y: (x, y).
        """
        self.scheduler = scheduler
        self.network = network
        self.task_graph = task_graph

        self.scheduler_name = scheduler.__class__.__name__
        self.name = name
        self.save_passing = save_passing
        self.path = path
        self.simplify_instance = simplify_instance

    def save_output(
        self,
        details: Dict[str, str],
        schedule: Dict[str, List[Task]],
        log_entries: List[str],
        path: pathlib.Path,
    ) -> None:
        """Saves the output of the test.

        Args:
            details (Dict[str, str]): The details of the test.
            schedule (Dict[str, List[Task]]): The schedule.
            log_entries (List[str]): The log entries.
            path (pathlib.Path): The path to save the output to.
        """
        path = path / self.name
        path.mkdir(parents=True, exist_ok=True)
        details_str = "\n".join(
            [f"# {key}\n{value}\n\n" for key, value in details.items()]
        )
        path.joinpath("details.md").write_text(details_str)

        # draw network, task graph, and gantt chart (if schedule is not None)
        axis = draw_network(self.network)
        axis.figure.savefig(path / "network.png")
        axis = draw_task_graph(self.task_graph, schedule=schedule)
        axis.figure.savefig(path / "task_graph.png")
        if schedule is not None:
            ax: plt.Axes = draw_gantt(schedule)
            ax.get_figure().savefig(path / "gantt.png")

        path.joinpath("log.txt").write_text("\n".join(log_entries))
        # close all figures
        plt.close("all")

    def run(self) -> bool:
        """Runs the test.

        Returns:
            bool: Whether the test passed.
        """
        # capture logging output to a tempfile
        log_entries = []
        handler = ListHandler(log_entries)
        handler.setLevel(logging.DEBUG)
        current_handlers = logging.getLogger().handlers
        # remove all handlers
        for current_handler in current_handlers:
            logging.getLogger().removeHandler(current_handler)
        # get current config
        current_config = logging.getLogger().getEffectiveLevel()
        # set to debug
        logging.getLogger().setLevel(logging.DEBUG)
        logging.getLogger().addHandler(handler)

        logging.info("Running test for %s", self.name)
        schedule = None
        try:
            schedule = self.scheduler.schedule(self.network, self.task_graph)
            simple_network, simple_task_graph = self.simplify_instance(
                self.network, self.task_graph
            )
            validate_simple_schedule(simple_network, simple_task_graph, schedule)
            if self.save_passing:
                details = {
                    "scheduler": str(self.scheduler_name),
                    "schedule": pprint.pformat(schedule),
                }
                self.save_output(details, schedule, log_entries, self.path / "pass")
        except Exception as exp:  # pylint: disable=broad-except
            details = {
                "scheduler": str(self.scheduler_name),
                "error": str(exp),
                "stacktrace": traceback.format_exc(),
                "schedule": pprint.pformat(schedule),
            }
            self.save_output(details, schedule, log_entries, self.path / "fail")
            return False
        finally:
            logging.getLogger().removeHandler(handler)
            # add back all handlers
            for current_handler in current_handlers:
                logging.getLogger().addHandler(current_handler)
            # set back to original config
            logging.getLogger().setLevel(current_config)

        return True


def test_common_schedulers():
    """Tests schedulers schedulers on schedulers task graphs."""
    task_graphs = {
        "diamond": add_random_weights(get_diamond_dag()),
        "chain": add_random_weights(get_chain_dag()),
        "fork": add_random_weights(get_fork_dag()),
        "branching": add_random_weights(get_branching_dag()),
    }
    network = add_random_weights(get_network())
    schedulers = [
        # HeftScheduler(),
        # CpopScheduler(),
        # FastestNodeScheduler(),
        # BruteForceScheduler(),
        # MinMinScheduler(),
        # ETFScheduler(),
        # MaxMinScheduler(),
        # DuplexScheduler(),
        # METScheduler(),
        # FCPScheduler(),
        # SMTScheduler(solver_name="z3"),
        # HybridScheduler(schedulers=[HeftScheduler(), CpopScheduler()]),
        # WBAScheduler(),
        # BILScheduler(),
        # FLBScheduler(),
<<<<<<< HEAD
        # GDLScheduler()
        HbmctScheduler()
=======
        # DpsScheduler(),
        # GDLScheduler(),
        MsbcScheduler()
        DPSScheduler(),
        GDLScheduler()
>>>>>>> a956edb7
    ]

    for scheduler in schedulers:
        for task_graph_name, task_graph in task_graphs.items():
            test_name = f"schedulers/{task_graph_name}/{scheduler.__class__.__name__}"
            test = Test(
                name=test_name,
                scheduler=scheduler,
                network=network.copy(),
                task_graph=task_graph.copy(),
                path=thisdir / "output" / "schedulers",
                save_passing=True,
            )
            passed = test.run()
            print(f"{test.name} passed: {passed}")
            if not passed:
                print(
                    f"Failed: {test.name} - see output in {test.path.joinpath('fail', test_name, 'details.md')}"
                )


def test_reweighting_stochastic_schedulers():
    """Tests the stochastic schedulers with reweighting."""
    task_graphs = {
        "diamond": add_rv_weights(get_diamond_dag()),
        "chain": add_rv_weights(get_chain_dag()),
        "fork": add_rv_weights(get_fork_dag()),
        "branching": add_rv_weights(get_branching_dag()),
    }
    network = add_rv_weights(get_network())
    schedulers = [SheftScheduler()]

    for scheduler in schedulers:
        for task_graph_name, task_graph in task_graphs.items():
            test_name = f"sheft/{task_graph_name}/{scheduler.__class__.__name__}"
            test = Test(
                name=test_name,
                scheduler=scheduler,
                network=network.copy(),
                task_graph=task_graph.copy(),
                path=thisdir / "output" / "schedulers",
                simplify_instance=scheduler.reweight_instance,
            )
            passed = test.run()
            print(f"{test.name} passed: {passed}")
            if not passed:
                print(
                    f"Failed: {test.name} - see output in {test.path.joinpath(task_graph_name)}"
                )


def test_stochastic_schedulers():
    """Tests stochastic schedulers."""
    task_graphs = {
        "diamond": add_rv_weights(get_diamond_dag()),
        "chain": add_rv_weights(get_chain_dag()),
        "fork": add_rv_weights(get_fork_dag()),
        "branching": add_rv_weights(get_branching_dag()),
    }
    network = add_rv_weights(get_network())
    schedulers = [
        StochHeftScheduler(),
        ImprovedSheftScheduler(),
    ]

    for scheduler in schedulers:
        for task_graph_name, task_graph in task_graphs.items():
            test_name = f"stoch/{task_graph_name}/{scheduler.__class__.__name__}"
            schedule = scheduler.schedule(network, task_graph)
            print(f"{test_name} schedule:")
            pprint.pprint(schedule)
            print()
            # TODO: add test functionality for stochastic schedulers


def test_all():
    """Runs all tests."""
    test_common_schedulers()
    # test_reweighting_stochastic_schedulers()
    # test_stochastic_schedulers()


if __name__ == "__main__":
    test_all()<|MERGE_RESOLUTION|>--- conflicted
+++ resolved
@@ -13,11 +13,7 @@
     BruteForceScheduler, CpopScheduler, DuplexScheduler, ETFScheduler,
     FastestNodeScheduler, FCPScheduler, HeftScheduler, MaxMinScheduler,
     METScheduler, MinMinScheduler, SMTScheduler, WBAScheduler, HybridScheduler,
-<<<<<<< HEAD
-    BILScheduler, FLBScheduler, GDLScheduler, HbmctScheduler
-=======
     BILScheduler, FLBScheduler, DPSScheduler, GDLScheduler, MsbcScheduler
->>>>>>> a956edb7
 )
 from saga.schedulers.stochastic.improved_sheft import ImprovedSheftScheduler
 from saga.schedulers.stochastic.sheft import SheftScheduler
@@ -210,16 +206,11 @@
         # WBAScheduler(),
         # BILScheduler(),
         # FLBScheduler(),
-<<<<<<< HEAD
         # GDLScheduler()
         HbmctScheduler()
-=======
-        # DpsScheduler(),
-        # GDLScheduler(),
         MsbcScheduler()
         DPSScheduler(),
         GDLScheduler()
->>>>>>> a956edb7
     ]
 
     for scheduler in schedulers:

import logging
import pathlib
import pprint
import traceback
from typing import Callable, Dict, List, Tuple

import networkx as nx
<<<<<<< HEAD
import pathlib
from saga.common.cpop import CPOPScheduler
from saga.common.fastest_node import FastestNodeScheduler
from saga.common.heft import HeftScheduler
from saga.common.brute_force import BruteForceScheduler
from saga.common.dps import DpsScheduler

from saga.stochastic.sheft import SheftScheduler
from saga.stochastic.stoch_heft import StochHeftScheduler
from saga.stochastic.improved_sheft import ImprovedSheftScheduler
from saga.utils.draw import draw_gantt, draw_network, draw_task_graph
from saga.utils.tools import validate_simple_schedule
=======
from matplotlib import pyplot as plt
>>>>>>> 76c20008

from saga.scheduler import Scheduler, Task
from saga.schedulers import (
    BruteForceScheduler, CpopScheduler, DuplexScheduler, ETFScheduler,
    FastestNodeScheduler, FCPScheduler, HeftScheduler, MaxMinScheduler,
    METScheduler, MinMinScheduler, SMTScheduler, WBAScheduler, HybridScheduler,
    BILScheduler, FLBScheduler, GDLScheduler
)
from saga.schedulers.stochastic.improved_sheft import ImprovedSheftScheduler
from saga.schedulers.stochastic.sheft import SheftScheduler
from saga.schedulers.stochastic.stoch_heft import StochHeftScheduler
from saga.utils.draw import draw_gantt, draw_network, draw_task_graph
from saga.utils.random_graphs import (add_random_weights, add_rv_weights,
                                      get_branching_dag, get_chain_dag,
                                      get_diamond_dag, get_fork_dag,
                                      get_network)
from saga.utils.tools import validate_simple_schedule

thisdir = pathlib.Path(__file__).resolve().parent


class ListHandler(logging.Handler):
    """A logging handler that appends log entries to a list."""
    def __init__(self, log_list: List[str]) -> None:
        """Initializes the handler.

        Args:
            log_list (List[str]): The list to append log entries to.
        """
        super().__init__()
        self.log_list = log_list

    def emit(self, record: logging.LogRecord) -> None:
        """Appends a log entry to the list.

        Args:
            record (logging.LogRecord): The log record.
        """
        log_entry = self.format(record)
        self.log_list.append(log_entry)

class Test:
    """A test case for a scheduler."""
    def __init__(self,
                 name: str,
                 scheduler: Scheduler,
                 network: nx.Graph,
                 task_graph: nx.DiGraph,
                 path: pathlib.Path,
                 save_passing: bool = False,
                 simplify_instance: Callable[[nx.Graph, nx.DiGraph],
                                             Tuple[nx.Graph, nx.DiGraph]] = lambda x, y: (x, y)) -> None:
        """Initializes the test case.

        Args:
            name (str): The name of the test.
            scheduler (Scheduler): The scheduler to test.
            network (nx.Graph): The network.
            task_graph (nx.DiGraph): The task graph.
            path (pathlib.Path): The path to save the test results to.
            save_passing (bool, optional): Whether to save passing tests. Defaults to False.
            simplify_instance (Callable[[nx.Graph, nx.DiGraph], Tuple[nx.Graph, nx.DiGraph]], optional): A
                function to simplify the instance. Defaults to lambda x, y: (x, y).
        """
        self.scheduler = scheduler
        self.network = network
        self.task_graph = task_graph

        self.scheduler_name = scheduler.__class__.__name__
        self.name = name
        self.save_passing = save_passing
        self.path = path
        self.simplify_instance = simplify_instance

    def save_output(self,
                    details: Dict[str, str],
                    schedule: Dict[str, List[Task]],
                    log_entries: List[str],
                    path: pathlib.Path) -> None:
        """Saves the output of the test.

        Args:
            details (Dict[str, str]): The details of the test.
            schedule (Dict[str, List[Task]]): The schedule.
            log_entries (List[str]): The log entries.
            path (pathlib.Path): The path to save the output to.
        """
        path = path / self.name
        path.mkdir(parents=True, exist_ok=True)
        details_str = "\n".join([f"# {key}\n{value}\n\n" for key, value in details.items()])
        path.joinpath("details.md").write_text(details_str)

        # draw network, task graph, and gantt chart (if schedule is not None)
        axis = draw_network(self.network)
        axis.figure.savefig(path / "network.png")
        axis = draw_task_graph(self.task_graph, schedule=schedule)
        axis.figure.savefig(path / "task_graph.png")
        if schedule is not None:
            fig = draw_gantt(schedule)
            # plotly Figure
            fig.write_image(path / "gantt.png")

        path.joinpath("log.txt").write_text("\n".join(log_entries))
        # close all figures
        plt.close("all")

    def run(self) -> bool:
        """Runs the test.

        Returns:
            bool: Whether the test passed.
        """
        # capture logging output to a tempfile
        log_entries = []
        handler = ListHandler(log_entries)
        handler.setLevel(logging.DEBUG)
        current_handlers = logging.getLogger().handlers
        # remove all handlers
        for current_handler in current_handlers:
            logging.getLogger().removeHandler(current_handler)
        # get current config
        current_config = logging.getLogger().getEffectiveLevel()
        # set to debug
        logging.getLogger().setLevel(logging.DEBUG)
        logging.getLogger().addHandler(handler)

        logging.info("Running test for %s", self.name)
        schedule = None
        try:
            schedule = self.scheduler.schedule(self.network, self.task_graph)
            simple_network, simple_task_graph = self.simplify_instance(self.network, self.task_graph)
            validate_simple_schedule(simple_network, simple_task_graph, schedule)
            if self.save_passing:
                details = {
                    "scheduler": str(self.scheduler_name),
                    "schedule": pprint.pformat(schedule),
                }
                self.save_output(details, schedule, log_entries, self.path / "pass")
        except Exception as exp: # pylint: disable=broad-except
            details = {
                "scheduler": str(self.scheduler_name),
                "error": str(exp),
                "stacktrace": traceback.format_exc(),
                "schedule": pprint.pformat(schedule),
            }
            self.save_output(details, schedule, log_entries, self.path / "fail")
            return False
        finally:
            logging.getLogger().removeHandler(handler)
            # add back all handlers
            for current_handler in current_handlers:
                logging.getLogger().addHandler(current_handler)
            # set back to original config
            logging.getLogger().setLevel(current_config)

        return True

def test_common_schedulers():
    """Tests schedulers schedulers on schedulers task graphs."""
    task_graphs = {
        "diamond": add_random_weights(get_diamond_dag()),
        "chain": add_random_weights(get_chain_dag()),
        "fork": add_random_weights(get_fork_dag()),
        "branching": add_random_weights(get_branching_dag()),
    }
    network = add_random_weights(get_network())
    schedulers = [
<<<<<<< HEAD
        HeftScheduler(),
        # CPOPScheduler(),
        # FastestNodeScheduler(),
        # BruteForceScheduler(),
        DpsScheduler(),
=======
        # HeftScheduler(),
        # CpopScheduler(),
        # FastestNodeScheduler(),
        # BruteForceScheduler(),
        # MinMinScheduler(),
        # ETFScheduler(),
        # MaxMinScheduler(),
        # DuplexScheduler(),
        # METScheduler(),
        # FCPScheduler(),
        # SMTScheduler(solver_name="z3"),
        # HybridScheduler(schedulers=[HeftScheduler(), CpopScheduler()]),
        # WBAScheduler(),
        # BILScheduler(),
        # FLBScheduler(),
        GDLScheduler()
>>>>>>> 76c20008
    ]

    for scheduler in schedulers:
        for task_graph_name, task_graph in task_graphs.items():
            test_name = f"schedulers/{task_graph_name}/{scheduler.__class__.__name__}"
            test = Test(
                name=test_name,
                scheduler=scheduler,
                network=network.copy(),
                task_graph=task_graph.copy(),
                path=thisdir / "output" / "schedulers",
                save_passing=True
            )
            passed = test.run()
            print(f"{test.name} passed: {passed}")
            if not passed:
                print(f"Failed: {test.name} - see output in {test.path.joinpath('fail', test_name, 'details.md')}")

def test_reweighting_stochastic_schedulers():
    """Tests the stochastic schedulers with reweighting."""
    task_graphs = {
        "diamond": add_rv_weights(get_diamond_dag()),
        "chain": add_rv_weights(get_chain_dag()),
        "fork": add_rv_weights(get_fork_dag()),
        "branching": add_rv_weights(get_branching_dag()),
    }
    network = add_rv_weights(get_network())
    schedulers = [
        # SheftScheduler()
    ]

    for scheduler in schedulers:
        for task_graph_name, task_graph in task_graphs.items():
            test_name = f"sheft/{task_graph_name}/{scheduler.__class__.__name__}"
            test = Test(
                name=test_name,
                scheduler=scheduler,
                network=network.copy(),
                task_graph=task_graph.copy(),
                path=thisdir / "output" / "schedulers",
                simplify_instance=scheduler.reweight_instance
            )
            passed = test.run()
            print(f"{test.name} passed: {passed}")
            if not passed:
                print(f"Failed: {test.name} - see output in {test.path.joinpath(task_graph_name)}")

def test_stochastic_schedulers():
    """Tests stochastic schedulers."""
    task_graphs = {
        "diamond": add_rv_weights(get_diamond_dag()),
        "chain": add_rv_weights(get_chain_dag()),
        "fork": add_rv_weights(get_fork_dag()),
        "branching": add_rv_weights(get_branching_dag()),
    }
    network = add_rv_weights(get_network())
    schedulers = [
        # StochHeftScheduler(),
        # ImprovedSheftScheduler(),
    ]

    for scheduler in schedulers:
        for task_graph_name, task_graph in task_graphs.items():
            test_name = f"stoch/{task_graph_name}/{scheduler.__class__.__name__}"
            schedule = scheduler.schedule(network, task_graph)
            print(f"{test_name} schedule:")
            pprint.pprint(schedule)
            print()
            # TODO: add test functionality for stochastic schedulers

def test_all():
    """Runs all tests."""
    test_common_schedulers()
    # test_reweighting_stochastic_schedulers()
    # test_stochastic_schedulers()

if __name__ == "__main__":
    test_all()<|MERGE_RESOLUTION|>--- conflicted
+++ resolved
@@ -5,29 +5,15 @@
 from typing import Callable, Dict, List, Tuple
 
 import networkx as nx
-<<<<<<< HEAD
-import pathlib
-from saga.common.cpop import CPOPScheduler
-from saga.common.fastest_node import FastestNodeScheduler
-from saga.common.heft import HeftScheduler
-from saga.common.brute_force import BruteForceScheduler
-from saga.common.dps import DpsScheduler
-
-from saga.stochastic.sheft import SheftScheduler
-from saga.stochastic.stoch_heft import StochHeftScheduler
-from saga.stochastic.improved_sheft import ImprovedSheftScheduler
-from saga.utils.draw import draw_gantt, draw_network, draw_task_graph
-from saga.utils.tools import validate_simple_schedule
-=======
+
 from matplotlib import pyplot as plt
->>>>>>> 76c20008
 
 from saga.scheduler import Scheduler, Task
 from saga.schedulers import (
     BruteForceScheduler, CpopScheduler, DuplexScheduler, ETFScheduler,
     FastestNodeScheduler, FCPScheduler, HeftScheduler, MaxMinScheduler,
     METScheduler, MinMinScheduler, SMTScheduler, WBAScheduler, HybridScheduler,
-    BILScheduler, FLBScheduler, GDLScheduler
+    BILScheduler, FLBScheduler, DpsScheduler, GDLScheduler
 )
 from saga.schedulers.stochastic.improved_sheft import ImprovedSheftScheduler
 from saga.schedulers.stochastic.sheft import SheftScheduler
@@ -188,13 +174,6 @@
     }
     network = add_random_weights(get_network())
     schedulers = [
-<<<<<<< HEAD
-        HeftScheduler(),
-        # CPOPScheduler(),
-        # FastestNodeScheduler(),
-        # BruteForceScheduler(),
-        DpsScheduler(),
-=======
         # HeftScheduler(),
         # CpopScheduler(),
         # FastestNodeScheduler(),
@@ -210,8 +189,8 @@
         # WBAScheduler(),
         # BILScheduler(),
         # FLBScheduler(),
+        DpsScheduler(),
         GDLScheduler()
->>>>>>> 76c20008
     ]
 
     for scheduler in schedulers:

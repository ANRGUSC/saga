--- conflicted
+++ resolved
@@ -1,403 +1,195 @@
-<<<<<<< HEAD
-import logging
-import pathlib
-from typing import Dict, Hashable, List, Tuple
-
-import networkx as nx
-import numpy as np
-
-from ..scheduler import Scheduler, Task
-from ..utils.tools import get_insert_loc
-from .cpop import upward_rank
-
-thisdir = pathlib.Path(__file__).resolve().parent
-
-
-def heft_rank_sort(network: nx.Graph, task_graph: nx.DiGraph) -> List[Hashable]:
-    """Sort tasks based on their rank (as defined in the HEFT paper).
-
-    Args:
-        network (nx.Graph): The network graph.
-        task_graph (nx.DiGraph): The task graph.
-
-    Returns:
-        List[Hashable]: The sorted list of tasks.
-    """
-    rank = upward_rank(network, task_graph)
-    topological_sort = {node: i for i, node in enumerate(reversed(list(nx.topological_sort(task_graph))))}
-    rank = {node: (rank[node] + topological_sort[node]) for node in rank}
-    return sorted(list(rank.keys()), key=rank.get, reverse=True)
-
-
-class HeftScheduler(Scheduler):
-    """Schedules tasks using the HEFT algorithm.
-
-    Source: https://dx.doi.org/10.1109/71.993206
-    """
-
-    @staticmethod
-    def get_runtimes(
-        network: nx.Graph, task_graph: nx.DiGraph
-    ) -> Tuple[
-        Dict[Hashable, Dict[Hashable, float]],
-        Dict[Tuple[Hashable, Hashable], Dict[Tuple[Hashable, Hashable], float]],
-    ]:
-        """Get the expected runtimes of all tasks on all nodes.
-
-        Args:
-            network (nx.Graph): The network graph.
-            task_graph (nx.DiGraph): The task graph.
-
-        Returns:
-            Tuple[Dict[Hashable, Dict[Hashable, float]],
-                  Dict[Tuple[Hashable, Hashable], Dict[Tuple[Hashable, Hashable], float]]]:
-                A tuple of dictionaries mapping nodes to a dictionary of tasks and their runtimes
-                and edges to a dictionary of tasks and their communication times. The first dictionary
-                maps nodes to a dictionary of tasks and their runtimes. The second dictionary maps edges
-                to a dictionary of task dependencies and their communication times.
-        """
-        runtimes = {}
-        for node in network.nodes:
-            runtimes[node] = {}
-            speed: float = network.nodes[node]["weight"]
-            for task in task_graph.nodes:
-                cost: float = task_graph.nodes[task]["weight"]
-                runtimes[node][task] = cost / speed
-                logging.debug(
-                    "Task %s on node %s has runtime %s",
-                    task,
-                    node,
-                    runtimes[node][task],
-                )
-
-        commtimes = {}
-        for src, dst in network.edges:
-            commtimes[src, dst] = {}
-            commtimes[dst, src] = {}
-            speed: float = network.edges[src, dst]["weight"]
-            for src_task, dst_task in task_graph.edges:
-                cost = task_graph.edges[src_task, dst_task]["weight"]
-                commtimes[src, dst][src_task, dst_task] = cost / speed
-                commtimes[dst, src][src_task, dst_task] = cost / speed
-                logging.debug(
-                    "Task %s on node %s to task %s on node %s has communication time %s",
-                    src_task,
-                    src,
-                    dst_task,
-                    dst,
-                    commtimes[src, dst][src_task, dst_task],
-                )
-
-        return runtimes, commtimes
-
-    def _schedule(
-        self,
-        network: nx.Graph,
-        task_graph: nx.DiGraph,
-        runtimes: Dict[Hashable, Dict[Hashable, float]],
-        commtimes: Dict[
-            Tuple[Hashable, Hashable], Dict[Tuple[Hashable, Hashable], float]
-        ],
-        schedule_order: List[Hashable],
-    ) -> Dict[Hashable, List[Task]]:
-        """Schedule the tasks on the network.
-
-        Args:
-            network (nx.Graph): The network graph.
-            task_graph (nx.DiGraph): The task graph.
-            runtimes (Dict[Hashable, Dict[Hashable, float]]): A dictionary mapping nodes to a
-                dictionary of tasks and their runtimes.
-            commtimes (Dict[Tuple[Hashable, Hashable], Dict[Tuple[Hashable, Hashable], float]]): A
-                dictionary mapping edges to a dictionary of task dependencies and their communication times.
-            schedule_order (List[Hashable]): The order in which to schedule the tasks.
-
-        Returns:
-            Dict[Hashable, List[Task]]: The schedule.
-
-        Raises:
-            ValueError: If the instance is invalid.
-        """
-        comp_schedule: Dict[Hashable, List[Task]] = {node: [] for node in network.nodes}
-        task_schedule: Dict[Hashable, Task] = {}
-
-        # print(f"------------------")
-        # for node in nx.topological_sort(task_graph):
-        #     print(f"{node}({task_graph.nodes[node]['weight']})")
-        #     for child in task_graph.successors(node):
-        #         print(f"  -->{child}({task_graph.edges[node, child]['weight']})")
-        # print(schedule_order)
-
-        task_name: Hashable
-        logging.debug("Schedule order: %s", schedule_order)
-        for task_name in schedule_order:
-            min_finish_time = np.inf
-            best_node = None
-            for node in network.nodes:  # Find the best node to run the task
-                max_arrival_time: float = max(  #
-                    [
-                        0.0,
-                        *[
-                            task_schedule[parent].end
-                            + (
-                                commtimes[(task_schedule[parent].node, node)][
-                                    (parent, task_name)
-                                ]
-                            )
-                            for parent in task_graph.predecessors(task_name)
-                        ],
-                    ]
-                )
-
-                runtime = runtimes[node][task_name]
-                idx, start_time = get_insert_loc(
-                    comp_schedule[node], max_arrival_time, runtime
-                )
-
-                logging.debug(
-                    "Testing task %s on node %s: start time %s, finish time %s",
-                    task_name,
-                    node,
-                    start_time,
-                    start_time + runtime,
-                )
-
-                finish_time = start_time + runtime
-                if finish_time < min_finish_time:
-                    min_finish_time = finish_time
-                    best_node = node, idx
-
-            new_runtime = runtimes[best_node[0]][task_name]
-            task = Task(
-                best_node[0], task_name, min_finish_time - new_runtime, min_finish_time
-            )
-            comp_schedule[best_node[0]].insert(best_node[1], task)
-            task_schedule[task_name] = task
-
-        return comp_schedule
-
-    def schedule(
-        self, network: nx.Graph, task_graph: nx.DiGraph
-    ) -> Dict[str, List[Task]]:
-        """Schedule the tasks on the network.
-
-        Args:
-            network (nx.Graph): The network graph.
-            task_graph (nx.DiGraph): The task graph.
-
-        Returns:
-            Dict[str, List[Task]]: The schedule.
-
-        Raises:
-            ValueError: If the instance is invalid.
-        """
-
-        runtimes, commtimes = HeftScheduler.get_runtimes(network, task_graph)
-        schedule_order = heft_rank_sort(network, task_graph)
-        return self._schedule(network, task_graph, runtimes, commtimes, schedule_order)
-=======
-import logging
-import pathlib
-from typing import Dict, Hashable, List, Tuple
-
-import networkx as nx
-import numpy as np
-
-from ..scheduler import Scheduler, Task
-from ..utils.tools import get_insert_loc
-from .cpop import upward_rank
-
-thisdir = pathlib.Path(__file__).resolve().parent
-
-
-def heft_rank_sort(network: nx.Graph, task_graph: nx.DiGraph) -> List[Hashable]:
-    """Sort tasks based on their rank (as defined in the HEFT paper).
-
-    Args:
-        network (nx.Graph): The network graph.
-        task_graph (nx.DiGraph): The task graph.
-
-    Returns:
-        List[Hashable]: The sorted list of tasks.
-    """
-    # rank: Dict[Hashable, float] = {}
-    # logging.debug("Topological sort: %s", list(nx.topological_sort(task_graph)))
-    # for task_name in reversed(list(nx.topological_sort(task_graph))):
-    #     avg_comp = np.mean([
-    #         task_graph.nodes[task_name]['weight'] /
-    #         network.nodes[node]['weight'] for node in network.nodes
-    #     ])
-    #     max_comm = 0 if task_graph.out_degree(task_name) <= 0 else max(
-    #         (
-    #             rank.get(succ, 0) +
-    #             np.mean([
-    #                 task_graph.edges[task_name, succ]['weight'] /
-    #                 network.edges[src, dst]['weight'] for src, dst in network.edges
-    #             ])
-    #         )
-    #         for succ in task_graph.successors(task_name)
-    #     )
-    #     rank[task_name] = avg_comp + max_comm
-    rank = upward_rank(network, task_graph)
-
-    return sorted(list(rank.keys()), key=rank.get, reverse=True)
-
-
-class HeftScheduler(Scheduler):
-    """Schedules tasks using the HEFT algorithm.
-
-    Source: https://dx.doi.org/10.1109/71.993206
-    """
-
-    @staticmethod
-    def get_runtimes(
-        network: nx.Graph, task_graph: nx.DiGraph
-    ) -> Tuple[
-        Dict[Hashable, Dict[Hashable, float]],
-        Dict[Tuple[Hashable, Hashable], Dict[Tuple[Hashable, Hashable], float]],
-    ]:
-        """Get the expected runtimes of all tasks on all nodes.
-
-        Args:
-            network (nx.Graph): The network graph.
-            task_graph (nx.DiGraph): The task graph.
-
-        Returns:
-            Tuple[Dict[Hashable, Dict[Hashable, float]],
-                  Dict[Tuple[Hashable, Hashable], Dict[Tuple[Hashable, Hashable], float]]]:
-                A tuple of dictionaries mapping nodes to a dictionary of tasks and their runtimes
-                and edges to a dictionary of tasks and their communication times. The first dictionary
-                maps nodes to a dictionary of tasks and their runtimes. The second dictionary maps edges
-                to a dictionary of task dependencies and their communication times.
-        """
-        runtimes = {}
-        for node in network.nodes:
-            runtimes[node] = {}
-            speed: float = network.nodes[node]["weight"]
-            for task in task_graph.nodes:
-                cost: float = task_graph.nodes[task]["weight"]
-                runtimes[node][task] = cost / speed
-                logging.debug(
-                    "Task %s on node %s has runtime %s",
-                    task,
-                    node,
-                    runtimes[node][task],
-                )
-
-        commtimes = {}
-        for src, dst in network.edges:
-            commtimes[src, dst] = {}
-            commtimes[dst, src] = {}
-            speed: float = network.edges[src, dst]["weight"]
-            for src_task, dst_task in task_graph.edges:
-                cost = task_graph.edges[src_task, dst_task]["weight"]
-                commtimes[src, dst][src_task, dst_task] = cost / speed
-                commtimes[dst, src][src_task, dst_task] = cost / speed
-                logging.debug(
-                    "Task %s on node %s to task %s on node %s has communication time %s",
-                    src_task,
-                    src,
-                    dst_task,
-                    dst,
-                    commtimes[src, dst][src_task, dst_task],
-                )
-
-        return runtimes, commtimes
-
-    def _schedule(
-        self,
-        network: nx.Graph,
-        task_graph: nx.DiGraph,
-        runtimes: Dict[Hashable, Dict[Hashable, float]],
-        commtimes: Dict[
-            Tuple[Hashable, Hashable], Dict[Tuple[Hashable, Hashable], float]
-        ],
-        schedule_order: List[Hashable],
-    ) -> Dict[Hashable, List[Task]]:
-        """Schedule the tasks on the network.
-
-        Args:
-            network (nx.Graph): The network graph.
-            task_graph (nx.DiGraph): The task graph.
-            runtimes (Dict[Hashable, Dict[Hashable, float]]): A dictionary mapping nodes to a
-                dictionary of tasks and their runtimes.
-            commtimes (Dict[Tuple[Hashable, Hashable], Dict[Tuple[Hashable, Hashable], float]]): A
-                dictionary mapping edges to a dictionary of task dependencies and their communication times.
-            schedule_order (List[Hashable]): The order in which to schedule the tasks.
-
-        Returns:
-            Dict[Hashable, List[Task]]: The schedule.
-
-        Raises:
-            ValueError: If the instance is invalid.
-        """
-        comp_schedule: Dict[Hashable, List[Task]] = {node: [] for node in network.nodes}
-        task_schedule: Dict[Hashable, Task] = {}
-
-        task_name: Hashable
-        logging.debug("Schedule order: %s", schedule_order)
-        for task_name in schedule_order:
-            min_finish_time = np.inf
-            best_node = None
-            for node in network.nodes:  # Find the best node to run the task
-                max_arrival_time: float = max(  #
-                    [
-                        0.0,
-                        *[
-                            task_schedule[parent].end
-                            + (
-                                commtimes[(task_schedule[parent].node, node)][
-                                    (parent, task_name)
-                                ]
-                            )
-                            for parent in task_graph.predecessors(task_name)
-                        ],
-                    ]
-                )
-
-                runtime = runtimes[node][task_name]
-                idx, start_time = get_insert_loc(
-                    comp_schedule[node], max_arrival_time, runtime
-                )
-
-                logging.debug(
-                    "Testing task %s on node %s: start time %s, finish time %s",
-                    task_name,
-                    node,
-                    start_time,
-                    start_time + runtime,
-                )
-
-                finish_time = start_time + runtime
-                if finish_time < min_finish_time:
-                    min_finish_time = finish_time
-                    best_node = node, idx
-
-            new_runtime = runtimes[best_node[0]][task_name]
-            task = Task(
-                best_node[0], task_name, min_finish_time - new_runtime, min_finish_time
-            )
-            comp_schedule[best_node[0]].insert(best_node[1], task)
-            task_schedule[task_name] = task
-
-        return comp_schedule
-
-    def schedule(
-        self, network: nx.Graph, task_graph: nx.DiGraph
-    ) -> Dict[str, List[Task]]:
-        """Schedule the tasks on the network.
-
-        Args:
-            network (nx.Graph): The network graph.
-            task_graph (nx.DiGraph): The task graph.
-
-        Returns:
-            Dict[str, List[Task]]: The schedule.
-
-        Raises:
-            ValueError: If the instance is invalid.
-        """
-
-        runtimes, commtimes = HeftScheduler.get_runtimes(network, task_graph)
-        schedule_order = heft_rank_sort(network, task_graph)
-        return self._schedule(network, task_graph, runtimes, commtimes, schedule_order)
->>>>>>> ef26b18b
+import logging
+import pathlib
+from typing import Dict, Hashable, List, Tuple
+
+import networkx as nx
+import numpy as np
+
+from ..scheduler import Scheduler, Task
+from ..utils.tools import get_insert_loc
+from .cpop import upward_rank
+
+thisdir = pathlib.Path(__file__).resolve().parent
+
+
+def heft_rank_sort(network: nx.Graph, task_graph: nx.DiGraph) -> List[Hashable]:
+    """Sort tasks based on their rank (as defined in the HEFT paper).
+
+    Args:
+        network (nx.Graph): The network graph.
+        task_graph (nx.DiGraph): The task graph.
+
+    Returns:
+        List[Hashable]: The sorted list of tasks.
+    """
+    rank = upward_rank(network, task_graph)
+    topological_sort = {node: i for i, node in enumerate(reversed(list(nx.topological_sort(task_graph))))}
+    rank = {node: (rank[node] + topological_sort[node]) for node in rank}
+    return sorted(list(rank.keys()), key=rank.get, reverse=True)
+
+
+class HeftScheduler(Scheduler):
+    """Schedules tasks using the HEFT algorithm.
+
+    Source: https://dx.doi.org/10.1109/71.993206
+    """
+
+    @staticmethod
+    def get_runtimes(
+        network: nx.Graph, task_graph: nx.DiGraph
+    ) -> Tuple[
+        Dict[Hashable, Dict[Hashable, float]],
+        Dict[Tuple[Hashable, Hashable], Dict[Tuple[Hashable, Hashable], float]],
+    ]:
+        """Get the expected runtimes of all tasks on all nodes.
+
+        Args:
+            network (nx.Graph): The network graph.
+            task_graph (nx.DiGraph): The task graph.
+
+        Returns:
+            Tuple[Dict[Hashable, Dict[Hashable, float]],
+                  Dict[Tuple[Hashable, Hashable], Dict[Tuple[Hashable, Hashable], float]]]:
+                A tuple of dictionaries mapping nodes to a dictionary of tasks and their runtimes
+                and edges to a dictionary of tasks and their communication times. The first dictionary
+                maps nodes to a dictionary of tasks and their runtimes. The second dictionary maps edges
+                to a dictionary of task dependencies and their communication times.
+        """
+        runtimes = {}
+        for node in network.nodes:
+            runtimes[node] = {}
+            speed: float = network.nodes[node]["weight"]
+            for task in task_graph.nodes:
+                cost: float = task_graph.nodes[task]["weight"]
+                runtimes[node][task] = cost / speed
+                logging.debug(
+                    "Task %s on node %s has runtime %s",
+                    task,
+                    node,
+                    runtimes[node][task],
+                )
+
+        commtimes = {}
+        for src, dst in network.edges:
+            commtimes[src, dst] = {}
+            commtimes[dst, src] = {}
+            speed: float = network.edges[src, dst]["weight"]
+            for src_task, dst_task in task_graph.edges:
+                cost = task_graph.edges[src_task, dst_task]["weight"]
+                commtimes[src, dst][src_task, dst_task] = cost / speed
+                commtimes[dst, src][src_task, dst_task] = cost / speed
+                logging.debug(
+                    "Task %s on node %s to task %s on node %s has communication time %s",
+                    src_task,
+                    src,
+                    dst_task,
+                    dst,
+                    commtimes[src, dst][src_task, dst_task],
+                )
+
+        return runtimes, commtimes
+
+    def _schedule(
+        self,
+        network: nx.Graph,
+        task_graph: nx.DiGraph,
+        runtimes: Dict[Hashable, Dict[Hashable, float]],
+        commtimes: Dict[
+            Tuple[Hashable, Hashable], Dict[Tuple[Hashable, Hashable], float]
+        ],
+        schedule_order: List[Hashable],
+    ) -> Dict[Hashable, List[Task]]:
+        """Schedule the tasks on the network.
+
+        Args:
+            network (nx.Graph): The network graph.
+            task_graph (nx.DiGraph): The task graph.
+            runtimes (Dict[Hashable, Dict[Hashable, float]]): A dictionary mapping nodes to a
+                dictionary of tasks and their runtimes.
+            commtimes (Dict[Tuple[Hashable, Hashable], Dict[Tuple[Hashable, Hashable], float]]): A
+                dictionary mapping edges to a dictionary of task dependencies and their communication times.
+            schedule_order (List[Hashable]): The order in which to schedule the tasks.
+
+        Returns:
+            Dict[Hashable, List[Task]]: The schedule.
+
+        Raises:
+            ValueError: If the instance is invalid.
+        """
+        comp_schedule: Dict[Hashable, List[Task]] = {node: [] for node in network.nodes}
+        task_schedule: Dict[Hashable, Task] = {}
+
+        # print(f"------------------")
+        # for node in nx.topological_sort(task_graph):
+        #     print(f"{node}({task_graph.nodes[node]['weight']})")
+        #     for child in task_graph.successors(node):
+        #         print(f"  -->{child}({task_graph.edges[node, child]['weight']})")
+        # print(schedule_order)
+
+        task_name: Hashable
+        logging.debug("Schedule order: %s", schedule_order)
+        for task_name in schedule_order:
+            min_finish_time = np.inf
+            best_node = None
+            for node in network.nodes:  # Find the best node to run the task
+                max_arrival_time: float = max(  #
+                    [
+                        0.0,
+                        *[
+                            task_schedule[parent].end
+                            + (
+                                commtimes[(task_schedule[parent].node, node)][
+                                    (parent, task_name)
+                                ]
+                            )
+                            for parent in task_graph.predecessors(task_name)
+                        ],
+                    ]
+                )
+
+                runtime = runtimes[node][task_name]
+                idx, start_time = get_insert_loc(
+                    comp_schedule[node], max_arrival_time, runtime
+                )
+
+                logging.debug(
+                    "Testing task %s on node %s: start time %s, finish time %s",
+                    task_name,
+                    node,
+                    start_time,
+                    start_time + runtime,
+                )
+
+                finish_time = start_time + runtime
+                if finish_time < min_finish_time:
+                    min_finish_time = finish_time
+                    best_node = node, idx
+
+            new_runtime = runtimes[best_node[0]][task_name]
+            task = Task(
+                best_node[0], task_name, min_finish_time - new_runtime, min_finish_time
+            )
+            comp_schedule[best_node[0]].insert(best_node[1], task)
+            task_schedule[task_name] = task
+
+        return comp_schedule
+
+    def schedule(
+        self, network: nx.Graph, task_graph: nx.DiGraph
+    ) -> Dict[str, List[Task]]:
+        """Schedule the tasks on the network.
+
+        Args:
+            network (nx.Graph): The network graph.
+            task_graph (nx.DiGraph): The task graph.
+
+        Returns:
+            Dict[str, List[Task]]: The schedule.
+
+        Raises:
+            ValueError: If the instance is invalid.
+        """
+
+        runtimes, commtimes = HeftScheduler.get_runtimes(network, task_graph)
+        schedule_order = heft_rank_sort(network, task_graph)
+        return self._schedule(network, task_graph, runtimes, commtimes, schedule_order)
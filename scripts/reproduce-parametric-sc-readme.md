--- conflicted
+++ resolved
@@ -27,16 +27,11 @@
 
 Create a virtual environment, activate it and set up the kernal
 ```bash
-<<<<<<< HEAD
 $conda create -n saga_env
 $conda activate -n saga_env 
 (saga_env)$conda install ipykernal
 (saga_env)$ipython kernal install --user --name=saga_env
 (saga_env)$pip install anrg.saga
-=======
-python -m venv saga_env
-source saga_env/bin/activate
->>>>>>> daf1d7da
 ```
 Switch branch to "feature/experimentation"
 

--- conflicted
+++ resolved
@@ -153,16 +153,10 @@
     # Create a random network
     network = get_network(num_nodes=4)
     # Create a random task graph
-<<<<<<< HEAD
-    task_graph = get_branching_dag(levels=3, branching_factor=4)
-    # task_graph = get_diamond_dag()
-
-=======
     #task_graph = get_fork_dag()
     #task_graph = get_branching_dag(levels=3, branching_factor=5)
     #task_graph = get_chain_dag(num_nodes=10)
     task_graph = get_diamond_dag()
->>>>>>> 0b188d93
     # network = add_rv_weights(network)
     # task_graph = add_rv_weights(task_graph)
 
@@ -244,11 +238,6 @@
         task_graph.nodes[task]["weight_actual"] = max(1e-9, np.random.normal(mean, std))
         task_graph.nodes[task]["weight"] = task_graph.nodes[task]["weight_estimate"]
 
-<<<<<<< HEAD
-        if makespan_online / makespan > worst_makespan_ratio:
-            worst_instance = (network, task_graph)
-            worst_makespan_ratio = makespan_online / makespan
-=======
     for (src, dst) in task_graph.edges:
         mean = np.random.uniform(min_mean, max_mean)
         std = np.random.uniform(min_std, max_std)
@@ -257,7 +246,6 @@
         task_graph.edges[src, dst]["weight"] = task_graph.edges[src, dst]["weight_estimate"]
 
     return network, task_graph
->>>>>>> 0b188d93
 
 def get_offline_instance(network: nx.Graph, task_graph: nx.DiGraph) -> Tuple[nx.Graph, nx.DiGraph]:
     # replace weights with actual weights
@@ -267,13 +255,8 @@
     for (u, v) in network.edges:
         network.edges[u, v]["weight"] = network.edges[u, v]["weight_actual"]
 
-<<<<<<< HEAD
-    df = pd.DataFrame(rows, columns=["HEFT", "Online HEFT", "Makespan Ratio"])
-    print(df.round(2).describe())
-=======
     for task in task_graph.nodes:
         task_graph.nodes[task]["weight"] = task_graph.nodes[task]["weight_actual"]
->>>>>>> 0b188d93
 
     for (src, dst) in task_graph.edges:
         task_graph.edges[src, dst]["weight"] = task_graph.edges[src, dst]["weight_actual"]
@@ -289,16 +272,6 @@
     communication-heavy the task graph is. The lower the CCR, the more computation-heavy
     the task graph is.
 
-<<<<<<< HEAD
-    # Draw task graph, network, and schedules for the worst instance
-    network, task_graph = worst_instance
-    schedule = scheduler.schedule(network, task_graph)
-    schedule_actual = schedule_estimate_to_actual(network, task_graph, schedule)
-    makespan_actual = max(task.end for node_tasks in schedule_actual.values() for task in node_tasks)
-    schedule_online = scheduler_online.schedule(network, task_graph)
-    makespan_online = max(task.end for node_tasks in schedule_online.values() for task in node_tasks)
-    xmax = max(makespan_actual, makespan_online)
-=======
     Args:
         task_graph (nx.DiGraph): The task graph.
         network (nx.Graph): The network graph.
@@ -365,7 +338,6 @@
         (ccr, levels, bf, sample_index, makespan_online_custom, "Online HEFT"),
         (ccr, levels, bf, sample_index, makespan_offline, "Offline HEFT")
     ]
->>>>>>> 0b188d93
 
 def run_experiment():
     scheduler = HeftScheduler()

from copy import deepcopy
import logging
import pathlib
<<<<<<< HEAD
from typing import Callable, Dict, Hashable, List, Optional, Tuple, Set
=======
from typing import Dict, Hashable, List, Optional, Tuple
>>>>>>> 1819d595

import networkx as nx
import numpy as np

from ..scheduler import Scheduler, Task
from ..utils.tools import get_insert_loc
from .cpop import upward_rank

thisdir = pathlib.Path(__file__).resolve().parent


def heft_rank_sort(network: nx.Graph,
                   task_graph: nx.DiGraph,
                   transcript_callback: Callable[[str], None] = lambda x: x) -> List[Hashable]:
    """Sort tasks based on their rank (as defined in the HEFT paper).

    Args:
        network (nx.Graph): The network graph.
        task_graph (nx.DiGraph): The task graph.
        transcript_callback (Optional[Callable[[str], None]]): A callback function to call with explanations
            of the scheduling process.

    Returns:
        List[Hashable]: The sorted list of tasks.
    """
    transcript_callback("Computing upward rank of tasks")
    rank = upward_rank(network, task_graph, transcript_callback)
    topological_sort = {node: i for i, node in enumerate(reversed(list(nx.topological_sort(task_graph))))}
    rank = {node: (rank[node], topological_sort[node]) for node in rank}
    task_order = sorted(list(rank.keys()), key=rank.get, reverse=True)
    transcript_callback(f"Scheduling order: {task_order}")
    return task_order


class HeftScheduler(Scheduler):
    """Schedules tasks using the HEFT algorithm.

    Source: https://dx.doi.org/10.1109/71.993206
    """

    @staticmethod
    def get_runtimes(
        network: nx.Graph, task_graph: nx.DiGraph
    ) -> Tuple[
        Dict[Hashable, Dict[Hashable, float]],
        Dict[Tuple[Hashable, Hashable], Dict[Tuple[Hashable, Hashable], float]],
    ]:
        """Get the expected runtimes of all tasks on all nodes.

        Args:
            network (nx.Graph): The network graph.
            task_graph (nx.DiGraph): The task graph.

        Returns:
            Tuple[Dict[Hashable, Dict[Hashable, float]],
                  Dict[Tuple[Hashable, Hashable], Dict[Tuple[Hashable, Hashable], float]]]:
                A tuple of dictionaries mapping nodes to a dictionary of tasks and their runtimes
                and edges to a dictionary of tasks and their communication times. The first dictionary
                maps nodes to a dictionary of tasks and their runtimes. The second dictionary maps edges
                to a dictionary of task dependencies and their communication times.
        """
        runtimes = {}
        for node in network.nodes:
            runtimes[node] = {}
            speed: float = network.nodes[node]["weight"]
            for task in task_graph.nodes:
                cost: float = task_graph.nodes[task]["weight"]
                runtimes[node][task] = cost / speed
                logging.debug(
                    "Task %s on node %s has runtime %s",
                    task,
                    node,
                    runtimes[node][task],
                )

        commtimes = {}
        for src, dst in network.edges:
            commtimes[src, dst] = {}
            commtimes[dst, src] = {}
            speed: float = network.edges[src, dst]["weight"]
            for src_task, dst_task in task_graph.edges:
                cost = task_graph.edges[src_task, dst_task]["weight"]
                commtimes[src, dst][src_task, dst_task] = cost / speed
                commtimes[dst, src][src_task, dst_task] = cost / speed
                logging.debug(
                    "Task %s on node %s to task %s on node %s has communication time %s",
                    src_task,
                    src,
                    dst_task,
                    dst,
                    commtimes[src, dst][src_task, dst_task],
                )

        return runtimes, commtimes

    def _schedule(
        self,
        network: nx.Graph,
        task_graph: nx.DiGraph,
        runtimes: Dict[Hashable, Dict[Hashable, float]],
        commtimes: Dict[
            Tuple[Hashable, Hashable], Dict[Tuple[Hashable, Hashable], float]
        ],
        schedule_order: List[Hashable],
<<<<<<< HEAD
        transcript_callback: Callable[[str], None] = lambda x: x,
        clusters: Optional[List[Set[Hashable]]] = None,
=======
        schedule: Optional[Dict[Hashable, List[Task]]] = None,
        min_start_time: float = 0.0,
>>>>>>> 1819d595
    ) -> Dict[Hashable, List[Task]]:
        """Schedule the tasks on the network.

        Args:
            network (nx.Graph): The network graph.
            task_graph (nx.DiGraph): The task graph.
            runtimes (Dict[Hashable, Dict[Hashable, float]]): A dictionary mapping nodes to a
                dictionary of tasks and their runtimes.
            commtimes (Dict[Tuple[Hashable, Hashable], Dict[Tuple[Hashable, Hashable], float]]): A
                dictionary mapping edges to a dictionary of task dependencies and their communication times.
            schedule_order (List[Hashable]): The order in which to schedule the tasks.
<<<<<<< HEAD
            transcript_callback (Optional[Callable[[str], None]]): A callback function to call with explanations
                of the scheduling process.
            clusters (Optional[List[Set[Hashable]]]): A list of clusters of tasks that should be scheduled to
                run on the same node.
=======
            schedule (Optional[Dict[Hashable, List[Task]]], optional): The schedule. Defaults to None.
>>>>>>> 1819d595

        Returns:
            Dict[Hashable, List[Task]]: The schedule.

        Raises:
            ValueError: If the instance is invalid.
        """
<<<<<<< HEAD
        comp_schedule: Dict[Hashable, List[Task]] = {node: [] for node in network.nodes}
        task_schedule: Dict[Hashable, Task] = {}
        cluster_decisions: Dict[Hashable, Hashable] = {}
        def get_cluster(task_name: Hashable) -> Set[Hashable]:
            if clusters is None:
                return {task_name}
            for cluster in clusters:
                if task_name in cluster:
                    return cluster
            return {task_name}
=======
        if schedule is None:
            comp_schedule: Dict[Hashable, List[Task]] = {node: [] for node in network.nodes}
            task_schedule: Dict[Hashable, Task] = {}
        else:
            comp_schedule = deepcopy(schedule)
            task_schedule = {task.name: task for node in schedule for task in schedule[node]}
>>>>>>> 1819d595

        task_name: Hashable
        for task_name in schedule_order:
<<<<<<< HEAD
            transcript_callback(f"Scheduling task {task_name}")
            nodes = network.nodes
            if task_name in cluster_decisions:
                nodes = [cluster_decisions[task_name]]
=======
            if task_name in task_schedule:
                continue
>>>>>>> 1819d595
            min_finish_time = np.inf
            best_node = None
            for node in nodes:  # Find the best node to run the task
                transcript_callback(f"Testing task {task_name} on node {node}")
                max_arrival_time: float = max(  #
                    [
                        min_start_time,
                        *[
                            task_schedule[parent].end
                            + (
                                commtimes[(task_schedule[parent].node, node)][
                                    (parent, task_name)
                                ]
                            )
                            for parent in task_graph.predecessors(task_name)
                        ],
                    ]
                )
                transcript_callback(f"All required predecessor data for task {task_name} would be available on node {node} at {max_arrival_time:0.4f}")

                runtime = runtimes[node][task_name]
                idx, start_time = get_insert_loc(
                    comp_schedule[node], max_arrival_time, runtime
                )
                transcript_callback(f"Earliest large enough slot for task {task_name} on node {node} is {idx} at {start_time:0.4f}")

                finish_time = start_time + runtime
                transcript_callback(f"Task {task_name} on node {node} would finish at {finish_time:0.4f}")
                if finish_time < min_finish_time:
                    if best_node is not None:
                        transcript_callback(f"This is better than the previous best finish time of {min_finish_time:0.4f} (on node {best_node[0]})")
                    min_finish_time = finish_time
                    best_node = node, idx
                else:
                    if best_node is not None:
                        transcript_callback(f"This is worse than the previous best finish time of {min_finish_time:0.4f} (on node {best_node[0]})")

            transcript_callback(f"Best node for task {task_name} is {best_node[0]}")
            new_runtime = runtimes[best_node[0]][task_name]
            task = Task(
                best_node[0], task_name, min_finish_time - new_runtime, min_finish_time
            )
            transcript_callback(f"Inserting {task}")
            comp_schedule[best_node[0]].insert(best_node[1], task)
            task_schedule[task_name] = task

            if clusters is not None:
                cluster = get_cluster(task_name)
                for task in cluster:
                    cluster_decisions[task] = best_node[0]

            transcript_callback(f"Current schedule: {comp_schedule}")

        return comp_schedule

<<<<<<< HEAD
    def schedule(
        self, network: nx.Graph, task_graph: nx.DiGraph,
        transcript_callback: Callable[[str], None] = lambda x: x,
        clusters: Optional[List[Set[Hashable]]] = None
    ) -> Dict[str, List[Task]]:
=======
    def schedule(self, 
                 network: nx.Graph, 
                 task_graph: nx.DiGraph, 
                 schedule: Optional[Dict[Hashable, List[Task]]] = None,
                 min_start_time: float = 0.0) -> Dict[Hashable, List[Task]]:
>>>>>>> 1819d595
        """Schedule the tasks on the network.

        Args:
            network (nx.Graph): The network graph.
            task_graph (nx.DiGraph): The task graph.
<<<<<<< HEAD
            clusters (Optional[List[Set[Hashable]]]): A list of clusters of tasks that should be scheduled to
                run on the same node.
=======
            schedule (Optional[Dict[Hashable, List[Task]]], optional): The schedule. Defaults to None.
            min_start_time (float, optional): The minimum start time. Defaults to 0.0.
>>>>>>> 1819d595

        Returns:
            Dict[str, List[Task]]: The schedule.

        Raises:
            ValueError: If the instance is invalid.
        """

        runtimes, commtimes = HeftScheduler.get_runtimes(network, task_graph)
<<<<<<< HEAD
        schedule_order = heft_rank_sort(network, task_graph, transcript_callback)
        return self._schedule(network, task_graph, runtimes, commtimes, schedule_order, transcript_callback, clusters)

=======
        schedule_order = heft_rank_sort(network, task_graph)
        return self._schedule(network, task_graph, runtimes, commtimes, schedule_order, schedule, min_start_time)

>>>>>>> 1819d595
<|MERGE_RESOLUTION|>--- conflicted
+++ resolved
@@ -1,274 +1,223 @@
-from copy import deepcopy
-import logging
-import pathlib
-<<<<<<< HEAD
-from typing import Callable, Dict, Hashable, List, Optional, Tuple, Set
-=======
-from typing import Dict, Hashable, List, Optional, Tuple
->>>>>>> 1819d595
-
-import networkx as nx
-import numpy as np
-
-from ..scheduler import Scheduler, Task
-from ..utils.tools import get_insert_loc
-from .cpop import upward_rank
-
-thisdir = pathlib.Path(__file__).resolve().parent
-
-
-def heft_rank_sort(network: nx.Graph,
-                   task_graph: nx.DiGraph,
-                   transcript_callback: Callable[[str], None] = lambda x: x) -> List[Hashable]:
-    """Sort tasks based on their rank (as defined in the HEFT paper).
-
-    Args:
-        network (nx.Graph): The network graph.
-        task_graph (nx.DiGraph): The task graph.
-        transcript_callback (Optional[Callable[[str], None]]): A callback function to call with explanations
-            of the scheduling process.
-
-    Returns:
-        List[Hashable]: The sorted list of tasks.
-    """
-    transcript_callback("Computing upward rank of tasks")
-    rank = upward_rank(network, task_graph, transcript_callback)
-    topological_sort = {node: i for i, node in enumerate(reversed(list(nx.topological_sort(task_graph))))}
-    rank = {node: (rank[node], topological_sort[node]) for node in rank}
-    task_order = sorted(list(rank.keys()), key=rank.get, reverse=True)
-    transcript_callback(f"Scheduling order: {task_order}")
-    return task_order
-
-
-class HeftScheduler(Scheduler):
-    """Schedules tasks using the HEFT algorithm.
-
-    Source: https://dx.doi.org/10.1109/71.993206
-    """
-
-    @staticmethod
-    def get_runtimes(
-        network: nx.Graph, task_graph: nx.DiGraph
-    ) -> Tuple[
-        Dict[Hashable, Dict[Hashable, float]],
-        Dict[Tuple[Hashable, Hashable], Dict[Tuple[Hashable, Hashable], float]],
-    ]:
-        """Get the expected runtimes of all tasks on all nodes.
-
-        Args:
-            network (nx.Graph): The network graph.
-            task_graph (nx.DiGraph): The task graph.
-
-        Returns:
-            Tuple[Dict[Hashable, Dict[Hashable, float]],
-                  Dict[Tuple[Hashable, Hashable], Dict[Tuple[Hashable, Hashable], float]]]:
-                A tuple of dictionaries mapping nodes to a dictionary of tasks and their runtimes
-                and edges to a dictionary of tasks and their communication times. The first dictionary
-                maps nodes to a dictionary of tasks and their runtimes. The second dictionary maps edges
-                to a dictionary of task dependencies and their communication times.
-        """
-        runtimes = {}
-        for node in network.nodes:
-            runtimes[node] = {}
-            speed: float = network.nodes[node]["weight"]
-            for task in task_graph.nodes:
-                cost: float = task_graph.nodes[task]["weight"]
-                runtimes[node][task] = cost / speed
-                logging.debug(
-                    "Task %s on node %s has runtime %s",
-                    task,
-                    node,
-                    runtimes[node][task],
-                )
-
-        commtimes = {}
-        for src, dst in network.edges:
-            commtimes[src, dst] = {}
-            commtimes[dst, src] = {}
-            speed: float = network.edges[src, dst]["weight"]
-            for src_task, dst_task in task_graph.edges:
-                cost = task_graph.edges[src_task, dst_task]["weight"]
-                commtimes[src, dst][src_task, dst_task] = cost / speed
-                commtimes[dst, src][src_task, dst_task] = cost / speed
-                logging.debug(
-                    "Task %s on node %s to task %s on node %s has communication time %s",
-                    src_task,
-                    src,
-                    dst_task,
-                    dst,
-                    commtimes[src, dst][src_task, dst_task],
-                )
-
-        return runtimes, commtimes
-
-    def _schedule(
-        self,
-        network: nx.Graph,
-        task_graph: nx.DiGraph,
-        runtimes: Dict[Hashable, Dict[Hashable, float]],
-        commtimes: Dict[
-            Tuple[Hashable, Hashable], Dict[Tuple[Hashable, Hashable], float]
-        ],
-        schedule_order: List[Hashable],
-<<<<<<< HEAD
-        transcript_callback: Callable[[str], None] = lambda x: x,
-        clusters: Optional[List[Set[Hashable]]] = None,
-=======
-        schedule: Optional[Dict[Hashable, List[Task]]] = None,
-        min_start_time: float = 0.0,
->>>>>>> 1819d595
-    ) -> Dict[Hashable, List[Task]]:
-        """Schedule the tasks on the network.
-
-        Args:
-            network (nx.Graph): The network graph.
-            task_graph (nx.DiGraph): The task graph.
-            runtimes (Dict[Hashable, Dict[Hashable, float]]): A dictionary mapping nodes to a
-                dictionary of tasks and their runtimes.
-            commtimes (Dict[Tuple[Hashable, Hashable], Dict[Tuple[Hashable, Hashable], float]]): A
-                dictionary mapping edges to a dictionary of task dependencies and their communication times.
-            schedule_order (List[Hashable]): The order in which to schedule the tasks.
-<<<<<<< HEAD
-            transcript_callback (Optional[Callable[[str], None]]): A callback function to call with explanations
-                of the scheduling process.
-            clusters (Optional[List[Set[Hashable]]]): A list of clusters of tasks that should be scheduled to
-                run on the same node.
-=======
-            schedule (Optional[Dict[Hashable, List[Task]]], optional): The schedule. Defaults to None.
->>>>>>> 1819d595
-
-        Returns:
-            Dict[Hashable, List[Task]]: The schedule.
-
-        Raises:
-            ValueError: If the instance is invalid.
-        """
-<<<<<<< HEAD
-        comp_schedule: Dict[Hashable, List[Task]] = {node: [] for node in network.nodes}
-        task_schedule: Dict[Hashable, Task] = {}
-        cluster_decisions: Dict[Hashable, Hashable] = {}
-        def get_cluster(task_name: Hashable) -> Set[Hashable]:
-            if clusters is None:
-                return {task_name}
-            for cluster in clusters:
-                if task_name in cluster:
-                    return cluster
-            return {task_name}
-=======
-        if schedule is None:
-            comp_schedule: Dict[Hashable, List[Task]] = {node: [] for node in network.nodes}
-            task_schedule: Dict[Hashable, Task] = {}
-        else:
-            comp_schedule = deepcopy(schedule)
-            task_schedule = {task.name: task for node in schedule for task in schedule[node]}
->>>>>>> 1819d595
-
-        task_name: Hashable
-        for task_name in schedule_order:
-<<<<<<< HEAD
-            transcript_callback(f"Scheduling task {task_name}")
-            nodes = network.nodes
-            if task_name in cluster_decisions:
-                nodes = [cluster_decisions[task_name]]
-=======
-            if task_name in task_schedule:
-                continue
->>>>>>> 1819d595
-            min_finish_time = np.inf
-            best_node = None
-            for node in nodes:  # Find the best node to run the task
-                transcript_callback(f"Testing task {task_name} on node {node}")
-                max_arrival_time: float = max(  #
-                    [
-                        min_start_time,
-                        *[
-                            task_schedule[parent].end
-                            + (
-                                commtimes[(task_schedule[parent].node, node)][
-                                    (parent, task_name)
-                                ]
-                            )
-                            for parent in task_graph.predecessors(task_name)
-                        ],
-                    ]
-                )
-                transcript_callback(f"All required predecessor data for task {task_name} would be available on node {node} at {max_arrival_time:0.4f}")
-
-                runtime = runtimes[node][task_name]
-                idx, start_time = get_insert_loc(
-                    comp_schedule[node], max_arrival_time, runtime
-                )
-                transcript_callback(f"Earliest large enough slot for task {task_name} on node {node} is {idx} at {start_time:0.4f}")
-
-                finish_time = start_time + runtime
-                transcript_callback(f"Task {task_name} on node {node} would finish at {finish_time:0.4f}")
-                if finish_time < min_finish_time:
-                    if best_node is not None:
-                        transcript_callback(f"This is better than the previous best finish time of {min_finish_time:0.4f} (on node {best_node[0]})")
-                    min_finish_time = finish_time
-                    best_node = node, idx
-                else:
-                    if best_node is not None:
-                        transcript_callback(f"This is worse than the previous best finish time of {min_finish_time:0.4f} (on node {best_node[0]})")
-
-            transcript_callback(f"Best node for task {task_name} is {best_node[0]}")
-            new_runtime = runtimes[best_node[0]][task_name]
-            task = Task(
-                best_node[0], task_name, min_finish_time - new_runtime, min_finish_time
-            )
-            transcript_callback(f"Inserting {task}")
-            comp_schedule[best_node[0]].insert(best_node[1], task)
-            task_schedule[task_name] = task
-
-            if clusters is not None:
-                cluster = get_cluster(task_name)
-                for task in cluster:
-                    cluster_decisions[task] = best_node[0]
-
-            transcript_callback(f"Current schedule: {comp_schedule}")
-
-        return comp_schedule
-
-<<<<<<< HEAD
-    def schedule(
-        self, network: nx.Graph, task_graph: nx.DiGraph,
-        transcript_callback: Callable[[str], None] = lambda x: x,
-        clusters: Optional[List[Set[Hashable]]] = None
-    ) -> Dict[str, List[Task]]:
-=======
-    def schedule(self, 
-                 network: nx.Graph, 
-                 task_graph: nx.DiGraph, 
-                 schedule: Optional[Dict[Hashable, List[Task]]] = None,
-                 min_start_time: float = 0.0) -> Dict[Hashable, List[Task]]:
->>>>>>> 1819d595
-        """Schedule the tasks on the network.
-
-        Args:
-            network (nx.Graph): The network graph.
-            task_graph (nx.DiGraph): The task graph.
-<<<<<<< HEAD
-            clusters (Optional[List[Set[Hashable]]]): A list of clusters of tasks that should be scheduled to
-                run on the same node.
-=======
-            schedule (Optional[Dict[Hashable, List[Task]]], optional): The schedule. Defaults to None.
-            min_start_time (float, optional): The minimum start time. Defaults to 0.0.
->>>>>>> 1819d595
-
-        Returns:
-            Dict[str, List[Task]]: The schedule.
-
-        Raises:
-            ValueError: If the instance is invalid.
-        """
-
-        runtimes, commtimes = HeftScheduler.get_runtimes(network, task_graph)
-<<<<<<< HEAD
-        schedule_order = heft_rank_sort(network, task_graph, transcript_callback)
-        return self._schedule(network, task_graph, runtimes, commtimes, schedule_order, transcript_callback, clusters)
-
-=======
-        schedule_order = heft_rank_sort(network, task_graph)
-        return self._schedule(network, task_graph, runtimes, commtimes, schedule_order, schedule, min_start_time)
-
->>>>>>> 1819d595
+from copy import deepcopy
+import logging
+import pathlib
+from typing import Callable, Dict, Hashable, List, Optional, Tuple, Set
+
+import networkx as nx
+import numpy as np
+
+from ..scheduler import Scheduler, Task
+from ..utils.tools import get_insert_loc
+from .cpop import upward_rank
+
+thisdir = pathlib.Path(__file__).resolve().parent
+
+
+def heft_rank_sort(network: nx.Graph,
+                   task_graph: nx.DiGraph,
+                   transcript_callback: Callable[[str], None] = lambda x: x) -> List[Hashable]:
+    """Sort tasks based on their rank (as defined in the HEFT paper).
+
+    Args:
+        network (nx.Graph): The network graph.
+        task_graph (nx.DiGraph): The task graph.
+        transcript_callback (Optional[Callable[[str], None]]): A callback function to call with explanations
+            of the scheduling process.
+
+    Returns:
+        List[Hashable]: The sorted list of tasks.
+    """
+    transcript_callback("Computing upward rank of tasks")
+    rank = upward_rank(network, task_graph, transcript_callback)
+    topological_sort = {node: i for i, node in enumerate(reversed(list(nx.topological_sort(task_graph))))}
+    rank = {node: (rank[node], topological_sort[node]) for node in rank}
+    task_order = sorted(list(rank.keys()), key=rank.get, reverse=True)
+    transcript_callback(f"Scheduling order: {task_order}")
+    return task_order
+
+
+class HeftScheduler(Scheduler):
+    """Schedules tasks using the HEFT algorithm.
+
+    Source: https://dx.doi.org/10.1109/71.993206
+    """
+
+    @staticmethod
+    def get_runtimes(
+        network: nx.Graph, task_graph: nx.DiGraph
+    ) -> Tuple[
+        Dict[Hashable, Dict[Hashable, float]],
+        Dict[Tuple[Hashable, Hashable], Dict[Tuple[Hashable, Hashable], float]],
+    ]:
+        """Get the expected runtimes of all tasks on all nodes.
+
+        Args:
+            network (nx.Graph): The network graph.
+            task_graph (nx.DiGraph): The task graph.
+
+        Returns:
+            Tuple[Dict[Hashable, Dict[Hashable, float]],
+                  Dict[Tuple[Hashable, Hashable], Dict[Tuple[Hashable, Hashable], float]]]:
+                A tuple of dictionaries mapping nodes to a dictionary of tasks and their runtimes
+                and edges to a dictionary of tasks and their communication times. The first dictionary
+                maps nodes to a dictionary of tasks and their runtimes. The second dictionary maps edges
+                to a dictionary of task dependencies and their communication times.
+        """
+        runtimes = {}
+        for node in network.nodes:
+            runtimes[node] = {}
+            speed: float = network.nodes[node]["weight"]
+            for task in task_graph.nodes:
+                cost: float = task_graph.nodes[task]["weight"]
+                runtimes[node][task] = cost / speed
+                logging.debug(
+                    "Task %s on node %s has runtime %s",
+                    task,
+                    node,
+                    runtimes[node][task],
+                )
+
+        commtimes = {}
+        for src, dst in network.edges:
+            commtimes[src, dst] = {}
+            commtimes[dst, src] = {}
+            speed: float = network.edges[src, dst]["weight"]
+            for src_task, dst_task in task_graph.edges:
+                cost = task_graph.edges[src_task, dst_task]["weight"]
+                commtimes[src, dst][src_task, dst_task] = cost / speed
+                commtimes[dst, src][src_task, dst_task] = cost / speed
+                logging.debug(
+                    "Task %s on node %s to task %s on node %s has communication time %s",
+                    src_task,
+                    src,
+                    dst_task,
+                    dst,
+                    commtimes[src, dst][src_task, dst_task],
+                )
+
+        return runtimes, commtimes
+
+    def _schedule(
+        self,
+        network: nx.Graph,
+        task_graph: nx.DiGraph,
+        runtimes: Dict[Hashable, Dict[Hashable, float]],
+        commtimes: Dict[
+            Tuple[Hashable, Hashable], Dict[Tuple[Hashable, Hashable], float]
+        ],
+        schedule_order: List[Hashable],
+        transcript_callback: Callable[[str], None] = lambda x: x,
+        clusters: Optional[List[Set[Hashable]]] = None,
+    ) -> Dict[Hashable, List[Task]]:
+        """Schedule the tasks on the network.
+
+        Args:
+            network (nx.Graph): The network graph.
+            task_graph (nx.DiGraph): The task graph.
+            runtimes (Dict[Hashable, Dict[Hashable, float]]): A dictionary mapping nodes to a
+                dictionary of tasks and their runtimes.
+            commtimes (Dict[Tuple[Hashable, Hashable], Dict[Tuple[Hashable, Hashable], float]]): A
+                dictionary mapping edges to a dictionary of task dependencies and their communication times.
+            schedule_order (List[Hashable]): The order in which to schedule the tasks.
+            transcript_callback (Optional[Callable[[str], None]]): A callback function to call with explanations
+                of the scheduling process.
+            clusters (Optional[List[Set[Hashable]]]): A list of clusters of tasks that should be scheduled to
+                run on the same node.
+
+        Returns:
+            Dict[Hashable, List[Task]]: The schedule.
+
+        Raises:
+            ValueError: If the instance is invalid.
+        """
+        comp_schedule: Dict[Hashable, List[Task]] = {node: [] for node in network.nodes}
+        task_schedule: Dict[Hashable, Task] = {}
+        cluster_decisions: Dict[Hashable, Hashable] = {}
+        def get_cluster(task_name: Hashable) -> Set[Hashable]:
+            if clusters is None:
+                return {task_name}
+            for cluster in clusters:
+                if task_name in cluster:
+                    return cluster
+            return {task_name}
+
+        task_name: Hashable
+        for task_name in schedule_order:
+            transcript_callback(f"Scheduling task {task_name}")
+            nodes = network.nodes
+            if task_name in cluster_decisions:
+                nodes = [cluster_decisions[task_name]]
+            min_finish_time = np.inf
+            best_node = None
+            for node in nodes:  # Find the best node to run the task
+                transcript_callback(f"Testing task {task_name} on node {node}")
+                max_arrival_time: float = max(  [
+                        task_schedule[parent].end
+                        + (
+                            commtimes[(task_schedule[parent].node, node)][
+                                (parent, task_name)
+                            ]
+                        )
+                        for parent in task_graph.predecessors(task_name)
+                    ]
+                )
+                transcript_callback(f"All required predecessor data for task {task_name} would be available on node {node} at {max_arrival_time:0.4f}")
+
+                runtime = runtimes[node][task_name]
+                idx, start_time = get_insert_loc(
+                    comp_schedule[node], max_arrival_time, runtime
+                )
+                transcript_callback(f"Earliest large enough slot for task {task_name} on node {node} is {idx} at {start_time:0.4f}")
+
+                finish_time = start_time + runtime
+                transcript_callback(f"Task {task_name} on node {node} would finish at {finish_time:0.4f}")
+                if finish_time < min_finish_time:
+                    if best_node is not None:
+                        transcript_callback(f"This is better than the previous best finish time of {min_finish_time:0.4f} (on node {best_node[0]})")
+                    min_finish_time = finish_time
+                    best_node = node, idx
+                else:
+                    if best_node is not None:
+                        transcript_callback(f"This is worse than the previous best finish time of {min_finish_time:0.4f} (on node {best_node[0]})")
+
+            transcript_callback(f"Best node for task {task_name} is {best_node[0]}")
+            new_runtime = runtimes[best_node[0]][task_name]
+            task = Task(
+                best_node[0], task_name, min_finish_time - new_runtime, min_finish_time
+            )
+            transcript_callback(f"Inserting {task}")
+            comp_schedule[best_node[0]].insert(best_node[1], task)
+            task_schedule[task_name] = task
+
+            if clusters is not None:
+                cluster = get_cluster(task_name)
+                for task in cluster:
+                    cluster_decisions[task] = best_node[0]
+
+            transcript_callback(f"Current schedule: {comp_schedule}")
+
+        return comp_schedule
+
+    def schedule(
+        self, network: nx.Graph, task_graph: nx.DiGraph,
+        transcript_callback: Callable[[str], None] = lambda x: x,
+        clusters: Optional[List[Set[Hashable]]] = None
+    ) -> Dict[str, List[Task]]:
+        """Schedule the tasks on the network.
+
+        Args:
+            network (nx.Graph): The network graph.
+            task_graph (nx.DiGraph): The task graph.
+            clusters (Optional[List[Set[Hashable]]]): A list of clusters of tasks that should be scheduled to
+                run on the same node.
+
+        Returns:
+            Dict[str, List[Task]]: The schedule.
+
+        Raises:
+            ValueError: If the instance is invalid.
+        """
+
+        runtimes, commtimes = HeftScheduler.get_runtimes(network, task_graph)
+        schedule_order = heft_rank_sort(network, task_graph, transcript_callback)
+        return self._schedule(network, task_graph, runtimes, commtimes, schedule_order, transcript_callback, clusters)
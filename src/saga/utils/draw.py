from functools import lru_cache
import logging
import shutil
from typing import Dict, Hashable, List, Optional, Tuple, Union, Callable, Iterable

import matplotlib
import matplotlib.pyplot as plt
from matplotlib import cm
from matplotlib.patches import Rectangle
from matplotlib import rc_context
import networkx as nx
import pandas as pd
import numpy as np

from saga.scheduler import Task

# create logger with SAGA:saga.utils.draw: prefix
logger = logging.getLogger("SAGA:saga.utils.draw")

def format_graph(graph: Union[nx.DiGraph, nx.Graph]) -> Union[nx.DiGraph, nx.Graph]:
    """Formats the graph

    copies weight attribute to label attribute
    if weight is a RandomVariable, then weight is set to the mean

    Args:
        graph: Graph

    Returns:
        Formatted graph
    """
    graph = graph.copy()
    for node in graph.nodes:
        graph.nodes[node]["weight"] = round(graph.nodes[node]["weight"], 2)
    for edge in graph.edges:
        graph.edges[edge]["weight"] = round(graph.edges[edge]["weight"], 2)

    return graph

@lru_cache(maxsize=None)
def is_latex_installed():
    return shutil.which("latex") is not None

def draw_task_graph(task_graph: nx.DiGraph,
                    axis: Optional[plt.Axes] = None,
                    schedule: Optional[Dict[Hashable, List[Task]]] = None,
                    use_latex: bool = False,
                    node_size: int = 2000,
                    linewidths: int = 2,
                    arrowsize: int = 20,
                    font_size: int = 20,
                    weight_font_size: int = 12,
                    figsize: Tuple[int, int] = None,
                    draw_node_labels: bool = True,
                    draw_edge_weights: bool = True,
                    draw_node_weights: bool = True,
<<<<<<< HEAD
                    node_weight_offset: float = 0.2,
=======
                    node_weight_offset: float = 0.1,
>>>>>>> 72e61953
                    pos = None) -> plt.Axes:
    """Draws a task graph

    Args:
        task_graph: Task graph
        axis: Axes to draw on
        schedule: Schedule for coloring nodes
        use_latex: Whether to use latex for labels. Defaults to False.
        node_size: Node size. Defaults to 750.
        linewidths: Line width. Defaults to 2.
        arrowsize: Arrow size. Defaults to 20.
        font_size: Font size. Defaults to 20.
        weight_font_size: Weight font size. Defaults to 12.
        figsize: Figure size. Defaults to None.
        draw_node_labels: Whether to draw node labels. Defaults to True.
        draw_edge_weights: Whether to draw edge weights. Defaults to True.
        draw_node_weights: Whether to draw node weights. Defaults to True.
        node_weight_offset: Offset for node weight labels. Defaults to 0.2.
        pos: Position of nodes. Defaults to None.
    """
    if use_latex and not is_latex_installed():
        logger.warning("Latex is not installed. Using non-latex mode.")
        use_latex = False

    rc_context_opts = {'text.usetex': use_latex}
    with rc_context(rc=rc_context_opts):
        if axis is None:
            # make size slightly larger than default
            _, axis = plt.subplots(figsize=figsize)

        task_graph = format_graph(task_graph.copy())

        if pos is None:
            pos = nx.nx_agraph.graphviz_layout(task_graph, prog="dot")

        colors, tasks = {}, {}
        if schedule is not None:
            tasks = {task.name: task for node, tasks in schedule.items() for task in tasks}
            network_nodes = set(schedule.keys())

            cmap = plt.get_cmap("tab20", len(network_nodes))
            sorted_nodes = sorted(network_nodes)
            sorted_colors = [cmap(i) for i in range(len(network_nodes))]
            colors = dict(zip(sorted_nodes, sorted_colors))
        # if nodes have "color" attribute, use that
        elif any("color" in task_graph.nodes[node] for node in task_graph.nodes):
            categories = sorted(set(task_graph.nodes[node].get("color", "__blank__") for node in task_graph.nodes))
            cmap = plt.get_cmap("tab20", len(categories))
            colors = {node: cmap(categories.index(task_graph.nodes[node].get("color", "__blank__"))) for node in task_graph.nodes}

        nx.draw_networkx_nodes(
            task_graph, pos=pos, ax=axis,
            node_size=1 if draw_node_labels else node_size,
            node_color=[colors.get(node, "white") for node in task_graph.nodes],
            edgecolors="black",
            linewidths=linewidths,
        )

        nx.draw_networkx_edges(
            task_graph, pos=pos, ax=axis,
            arrowsize=arrowsize, arrowstyle="->",
            width=linewidths, edge_color="black",
            node_size=node_size,
        )

        for task_name in task_graph.nodes:
            if draw_node_labels:
                color = "white"
                if schedule is not None and task_name in tasks:
                    color = colors[tasks[task_name].node]
                elif task_name in colors:
                    color = colors[task_name]
                task_label = r"$%s$" % task_name if use_latex else task_name
                nx.draw_networkx_labels(
                    task_graph, pos=pos, ax=axis,
                    font_size=font_size,
                    labels={task_name: task_label},
                    bbox={
                        "facecolor": color,
                        "edgecolor": "black",
                        "boxstyle": "round,pad=0.5",
                        # line widths
                        "linewidth": linewidths,

                    }
                )
            if draw_node_weights:
                if use_latex:
                    # if has "label" attribute, use that
                    if "label" in task_graph.nodes[task_name]:
                        cost_label = r"$%s$" % (task_graph.nodes[task_name]['label'])
                    else:
                        cost_label = r"$%s$" % (round(task_graph.nodes[task_name]['weight'], 2))
                else:
<<<<<<< HEAD
                    cost_label = f"c({task_name})={str(round(task_graph.nodes[task_name]['weight'], 1))}"
=======
                    cost_label = f"{round(task_graph.nodes[task_name]['weight'], 2)}"
>>>>>>> 72e61953

                axis.annotate(
                    cost_label,
                    xy=pos[task_name],
<<<<<<< HEAD
                    xytext=(pos[task_name][0] + node_weight_offset, pos[task_name][1]),
=======
                    xytext=(font_size, 0),
                    textcoords="offset points",
>>>>>>> 72e61953
                    fontsize=weight_font_size,
                )

        if draw_edge_weights:
            edge_labels = {}
            for u, v in task_graph.edges:
                label = task_graph.edges[(u, v)]['weight']
                if isinstance(label, (int, float)):
                    if use_latex:
                        if "label" in task_graph.edges[(u, v)]:
                            label = r"$%s$" % (task_graph.edges[(u, v)]["label"])
                        else:
                            label = r"$%s$" % (round(label, 2))
                    else:
                        label = f"{round(label, 2)}"
                edge_labels[(u, v)] = label
            nx.draw_networkx_edge_labels(
                task_graph, pos=pos, ax=axis,
                edge_labels=edge_labels,
                font_size=weight_font_size,
                rotate=False
            )

        axis.margins(0.1)
        axis.axis("off")
        # plt.tight_layout()
        return axis

def draw_network(network: nx.Graph,
                 axis: Optional[plt.Axes] = None,
                 draw_colors: bool = True,
                 use_latex: bool = False,
                 node_size: int = 3000,
                 linewidths: int = 2,
                 font_size: int = 20,
                 weight_font_size: int = 12,
                 figsize: Tuple[int, int] = None,
                 draw_node_labels: bool = True,
                 draw_edge_weights: bool = True,
                 draw_node_weights: bool = True) -> plt.Axes:
    """Draws a network

    Args:
        network: Network
        axis: Axes to draw on
        draw_colors: Whether to draw colors. Default is True.
        use_latex: Whether to use latex for labels. Defaults to False.
        node_size: Node size. Defaults to 3000.
        linewidths: Line width. Defaults to 2.
        font_size: Font size. Defaults to 20.
        weight_font_size: Weight font size. Defaults to 12.
        figsize: Figure size. Defaults to None.
        draw_node_labels: Whether to draw node labels. Defaults to True.
        draw_edge_weights: Whether to draw edge weights. Defaults to True.
        draw_node_weights: Whether to draw node weights. Defaults to True.
    """
    if use_latex and not is_latex_installed():
        logger.warning("Latex is not installed. Using non-latex mode.")
        use_latex = False

    rc_context_opts = {'text.usetex': use_latex}
    with rc_context(rc=rc_context_opts):
        if axis is None:
            _, axis = plt.subplots(figsize=figsize)

        # don't draw self loops
        network = format_graph(network.copy())
        network.remove_edges_from(nx.selfloop_edges(network))

        # use same colors as task graph
        sorted_nodes = sorted(network.nodes)
        if draw_colors:
            cmap = plt.get_cmap("tab20", len(network.nodes))
            sorted_colors = [cmap(i) for i in range(len(network.nodes))]
            node_colors = {node: color for node, color in zip(sorted_nodes, sorted_colors)}
            colors = [node_colors[node] for node in sorted_nodes]

        # spring layout
        pos = nx.circular_layout(network)
        # draw network nodes with black border and white fill
        nx.draw_networkx_nodes(
            network, pos=pos, ax=axis,
            nodelist=sorted_nodes,
            node_color=colors if draw_colors else "white",
            edgecolors="black",
            node_size=node_size,
            linewidths=linewidths,
        )

        node_labels = {}
        for node in network.nodes:
            if draw_node_labels:
                label = network.nodes[node].get("label", node)
                # if isinstance(label, (int, float)) and use_latex:
                if use_latex:
                    label = r"$%s$" % node
                node_labels[node] = label
            if draw_node_weights:
                if use_latex:
                    weight_label = r"$%s$" % (round(network.nodes[node]['weight'], 2))
                else:
<<<<<<< HEAD
                    weight_label = str(round(network.nodes[node]['weight'], 1))
=======
                    weight_label = f"{round(network.nodes[node]['weight'], 2)}"
>>>>>>> 72e61953
                
                axis.annotate(
                    weight_label,
                    xy=pos[node],
                    xytext=(font_size*1.5, 0),
                    textcoords="offset points",
                    fontsize=weight_font_size,
                )

        if draw_node_labels:
            nx.draw_networkx_labels(
                network, pos=pos, ax=axis,
                labels=node_labels,
                font_size=font_size,
            )

        # draw network edges
        nx.draw_networkx_edges(
            network, pos=pos, ax=axis,
            edge_color="black",
            width=linewidths,
        )

        if draw_edge_weights:
            edge_labels = {}
            for u, v in network.edges:
                label = network.edges[(u, v)].get("label", network.edges[(u, v)]['weight'])
                if isinstance(label, (int, float)):
                    if use_latex:
                        label = r"$%s$" % (round(label, 2))
                    else:
                        label = f"{round(label, 2)}"
                edge_labels[(u, v)] = label

            nx.draw_networkx_edge_labels(
                network, pos=pos, ax=axis,
                edge_labels=edge_labels,
                font_size=weight_font_size,
                rotate=False
            )

        axis.margins(0.2)
        axis.axis("off")
        plt.tight_layout()
        return axis

def draw_gantt(schedule: Dict[Hashable, List[Task]],
               use_latex: bool = False,
               font_size: int = 20,
               tick_font_size: int = 20,
               xmax: float = None,
               axis: Optional[plt.Axes] = None,
               figsize: Tuple[int, int] = (10, 4),
               draw_task_labels: bool = True) -> plt.Axes:
    """Draws a gantt chart

    Args:
        schedule: Schedule
        use_latex: Whether to use latex for labels. Defaults to False.
        font_size: Font size. Defaults to 20.
        xmax: Maximum x value. Defaults to None.
        axis: Axis to draw on. Defaults to None.
        figsize: Figure size. Defaults to None.
        draw_task_labels: Whether to draw task labels. Defaults to True.

    Returns:
        Gantt chart
    """
    if use_latex and not is_latex_installed():
        logger.warning("Latex is not installed. Using non-latex mode.")
        use_latex = False

    rc_context_opts = {'text.usetex': use_latex}
    with rc_context(rc=rc_context_opts):
        # Remove dummy tasks with near 0 duration
        schedule = {
            node: [task for task in tasks if task.end - task.start > 1e-6]
            for node, tasks in schedule.items()
        }

        makespan = max([0 if not tasks else tasks[-1].end for tasks in schedule.values()])
        if xmax is None:
            xmax = makespan
        else:
            xmax = max(xmax, makespan)
        
        # re-label task and node names to latex
        if use_latex:
            for node in schedule:
                for task in schedule[node]:
                    task.node = r"$%s$" % task.node
                    task.name = r"$%s$" % task.name

        if use_latex:
            schedule = {r"$%s$" % node: tasks for node, tasks in schedule.items()}

        # insert dummy tasks to make sure all nodes have at least one task
        for node in schedule:
            if len(schedule[node]) == 0:
                schedule[node].append(Task(name=r"", start=0, end=0, node=node))

        data_frame = pd.DataFrame(
            [
                {
                    "Task": task.name,
                    "Start": task.start,
                    "Finish": task.end,
                    "Node": task.node
                }
                for _, tasks in schedule.items()
                for task in tasks
            ]
        )
        data_frame['delta'] = data_frame['Finish'] - data_frame['Start']

        # Get the unique set of nodes from the entire DataFrame (including dummy rows)
        unique_nodes = sorted(data_frame['Node'].unique())
        
        # Create a figure and axis
        if axis is None:
            _, axis = plt.subplots(figsize=figsize)
        
        # Plot each task as a horizontal bar with labels
        for index, row in data_frame.iterrows():
            if row['Task'] != '$dummy$':
                # Plot the bar with white color and black border
                axis.barh(
                    row['Node'], row['delta'], left=row['Start'],
                    color='white', edgecolor='black'
                )
                # Add the task label in the center of the bar
                if draw_task_labels:
                    axis.text(
                        row['Start'] + row['delta'] / 2, row['Node'],
                        row['Task'], ha='center', va='center', color='black',
                        fontsize=font_size,
                    )
        
        # Set the y-ticks to be the unique set of nodes
        axis.set_yticks(unique_nodes)
        axis.set_yticklabels(unique_nodes)

        # set tick font size
        axis.tick_params(axis='both', which='major', labelsize=tick_font_size)
        
        # Set labels and title
        axis.set_xlabel('Time', fontsize=font_size)
        axis.set_ylabel('Nodes', fontsize=font_size)
        axis.set_xlim(0, data_frame['Finish'].max())
        # axis.set_title('Gantt Chart by Node (All Nodes with Task Labels)')
        axis.grid(True, which='both', linestyle='--', linewidth=0.5)
        axis.set_axisbelow(True)

        # set max x limit
        axis.set_xlim(0, xmax)

        # axis.margins(0.2)
        # axis.axis("off")
        plt.tight_layout()
        return axis



def gradient_heatmap(data: pd.DataFrame,
                     x: Union[str, List[str]], # pylint: disable=invalid-name
                     y: Union[str, List[str]], # pylint: disable=invalid-name
                     color: str, # pylint: disable=invalid-name
                     cmap: str = "coolwarm",
                     upper_threshold: float = np.inf,
                     title: str = None,
                     x_label: str = None,
                     rotate_xlabels: int = 90,
                     y_label: str = None,
                     color_label: str = None,
                     cell_text: str = None,
                     cell_font_size: float = None,
                     xorder: Callable[[Union[str, Iterable[str]]], Union[str, Iterable[str]]] = None,
                     yorder: Callable[[Union[str, Iterable[str]]], Union[str, Iterable[str]]] = None,
                     ax: plt.Axes = None,
                     font_size: float = 20.0,
                     figsize: Tuple[float, float] = (12, 8),
                     linewidth: int = 1,
                     cmap_lower: float = 0.0,
                     cmap_upper: float = 1.0,
                     use_latex: bool = False) -> plt.Axes:
    """Create a heatmap with a custom gradient for each cell.

    Args:
        data (pd.DataFrame): data to plot
        x (str): column name for x-axis
        y (str): column name for y-axis
        color (str): column name for color
        cmap (str, optional): matplotlib colormap. Defaults to "coolwarm".
        upper_threshold (Optional[float], optional): upper bound for colorbar. Defaults to None.
        title (str, optional): plot title. Defaults to None.
        x_label (str, optional): x-axis label. Defaults to None.
        y_label (str, optional): y-axis label. Defaults to None.
        color_label (str, optional): colorbar label. Defaults to None.
        cell_text (str, optional): indicates the column name to use for cell labels. None indicates no label. Default is None.
        cell_font_size (bool, optional): font size for makespan ratio cell labels. None indicates no label. Default is None.
        xorder (Callable[[Union[str, Iterable[str]]], Union[str, Iterable[str]]], optional): function to order x-axis. Defaults to None.
        yorder (Callable[[Union[str, Iterable[str]]], Union[str, Iterable[str]]], optional): function to order y-axis. Defaults to None.
        ax (plt.Axes, optional): matplotlib axes. Defaults to None.
        font_size (float, optional): font size. Defaults to 20.0.
        figsize (Tuple[float, float], optional): figure size. Defaults to (12, 8).
        linewidth (int, optional): linewidth for cell borders. Defaults to 1.
        cmap_lower (float, optional): lower bound for colormap. Defaults to 0.0.
        cmap_upper (float, optional): upper bound for colormap. Defaults to 1.0.
        use_latex (bool, optional): use LaTeX for text rendering. Defaults to False.

    Returns:
        plt.Axes: matplotlib axes
    """
    if use_latex and not is_latex_installed():
        logger.warning("LaTeX is not installed. Falling back to non-LaTeX rendering.")
        use_latex = False

    rc_context_opts = {'text.usetex': use_latex, 'font.size': font_size}
    with rc_context(rc=rc_context_opts):

        data = data.copy()
        # combine xs and ys into a single column if necessary
        # make column categorical and sorted by x/y order
        if isinstance(x, list):
            col_name = "/".join(x)
            data[col_name] = data[x].apply(lambda row: "/".join(row.values.astype(str)), axis=1)
            categories = [
                "/".join(map(str, row))
                for row in sorted(
                    data[x].drop_duplicates().itertuples(index=False),
                    key=xorder
                )
            ]
            categories = xorder if xorder else categories
            data[col_name] = pd.Categorical(data[col_name], categories=categories, ordered=True)
            x = col_name
        else:
            categories = sorted(data[x].drop_duplicates(), key=xorder)
            data[x] = pd.Categorical(data[x], categories=categories, ordered=True)

        if isinstance(y, list):
            col_name = "/".join(y)
            data[col_name] = data[y].apply(lambda row: "/".join(row.values.astype(str)), axis=1)
            categories = [
                "/".join(map(str, row))
                for row in sorted(
                    data[y].drop_duplicates().itertuples(index=False),
                    key=yorder
                )
            ]
            data[col_name] = pd.Categorical(data[col_name], categories=categories, ordered=True)
            y = col_name
        else:
            categories = sorted(data[y].drop_duplicates(), key=yorder)
            data[y] = pd.Categorical(data[y], categories=categories, ordered=True)

        global_min = data[color].min()
        global_max = min(data[color].max(), upper_threshold)

        if ax is None:
            _, ax = plt.subplots(figsize=figsize)

        _cmap = cm.get_cmap(cmap)
        _cmap = _cmap(np.linspace(cmap_lower, cmap_upper, _cmap.N))
        cmap = matplotlib.colors.ListedColormap(_cmap)

        # Get unique values for x and y in the correct order (by category)
        xvals = data[x].drop_duplicates().sort_values()
        yvals = data[y].drop_duplicates().sort_values(ascending=False)
        for i, yval in enumerate(yvals):
            for j, xval in enumerate(xvals):
                df_color = data.loc[(data[x] == xval) & (data[y] == yval), color].sort_values()
                if df_color.empty: # add a white cell if there is no data
                    rect = Rectangle((j, i), 1, 1, linewidth=linewidth, edgecolor='black', facecolor='white')
                else:
                    gradient = df_color.values.reshape(1, -1)

                    im = ax.imshow(
                        gradient,
                        cmap=cmap,
                        aspect='auto',
                        extent=[j, j+1, i, i+1],
                        vmin=global_min,
                        vmax=global_max
                    )
                    rect = Rectangle(
                        (j, i), 1, 1,
                        linewidth=linewidth,
                        edgecolor='black',
                        facecolor='none'
                    )
                
                ax.add_patch(rect)

                if not df_color.empty and cell_font_size is not None:
                    value = df_color.mean()
                    if np.isnan(value):
                        value = ""
                    elif value > 1000:
                        value = f'$>{1000}$' if use_latex else f'>1000'
                    elif value > upper_threshold:
                        value = f'$>{upper_threshold}$' if use_latex else f'>{upper_threshold}'
                    elif isinstance(value, int) or (isinstance(value, float) and value.is_integer()):
                        value = f'${int(value)}$' if use_latex else f'{int(value)}'
                    else:
                        value = f'${value:.2f}$' if use_latex else f'{value:.2f}'
                    ax.text(
                        j+0.5, i+0.5, value,
                        horizontalalignment='center',
                        verticalalignment='center',
                        fontsize=cell_font_size
                    )

        # Add labels, ticks, and other plot elements
        ax.set_xticks(np.arange(len(xvals)) + 0.5)  # Adjusted tick positions
        ax.set_yticks(np.arange(len(yvals)) + 0.5)    # Adjusted tick positions
        ax.set_xticklabels(xvals, rotation=rotate_xlabels, fontsize=font_size)
        ax.set_yticklabels(yvals, fontsize=font_size)
        ax.grid(False)

        ax.tick_params(axis='x', which='both', bottom=False, top=False)  # Optional: remove bottom ticks
        ax.tick_params(axis='y', which='both', left=False, right=False)  # Optional: remove left ticks

        ax.set_xlim([0, len(xvals)])  # Set x-axis limits
        ax.set_ylim([0, len(yvals)])  # Set y-axis limits

        # Add colorbar
        cbar = ax.get_figure().colorbar(
            im, 
            ax=ax,
            orientation='vertical',
            label=color_label if color_label else color
        )

        # Make upper bound label of colorbar ">{upper_threshold}"
        if upper_threshold < np.inf:
            cbar.ax.set_yticklabels(
                [f'{tick:0.2f}' for tick in cbar.get_ticks()][:-1]
                + [f'$> {upper_threshold}$' if use_latex else f'> {upper_threshold}'],
                fontsize=font_size
            )

        if title:
            ax.set_title(title)
        ax.set_xlabel(x_label if x_label else x, labelpad=20, fontsize=font_size)
        ax.set_ylabel(y_label if y_label else y, labelpad=20, fontsize=font_size)

        return ax
<|MERGE_RESOLUTION|>--- conflicted
+++ resolved
@@ -1,624 +1,608 @@
-from functools import lru_cache
-import logging
-import shutil
-from typing import Dict, Hashable, List, Optional, Tuple, Union, Callable, Iterable
-
-import matplotlib
-import matplotlib.pyplot as plt
-from matplotlib import cm
-from matplotlib.patches import Rectangle
-from matplotlib import rc_context
-import networkx as nx
-import pandas as pd
-import numpy as np
-
-from saga.scheduler import Task
-
-# create logger with SAGA:saga.utils.draw: prefix
-logger = logging.getLogger("SAGA:saga.utils.draw")
-
-def format_graph(graph: Union[nx.DiGraph, nx.Graph]) -> Union[nx.DiGraph, nx.Graph]:
-    """Formats the graph
-
-    copies weight attribute to label attribute
-    if weight is a RandomVariable, then weight is set to the mean
-
-    Args:
-        graph: Graph
-
-    Returns:
-        Formatted graph
-    """
-    graph = graph.copy()
-    for node in graph.nodes:
-        graph.nodes[node]["weight"] = round(graph.nodes[node]["weight"], 2)
-    for edge in graph.edges:
-        graph.edges[edge]["weight"] = round(graph.edges[edge]["weight"], 2)
-
-    return graph
-
-@lru_cache(maxsize=None)
-def is_latex_installed():
-    return shutil.which("latex") is not None
-
-def draw_task_graph(task_graph: nx.DiGraph,
-                    axis: Optional[plt.Axes] = None,
-                    schedule: Optional[Dict[Hashable, List[Task]]] = None,
-                    use_latex: bool = False,
-                    node_size: int = 2000,
-                    linewidths: int = 2,
-                    arrowsize: int = 20,
-                    font_size: int = 20,
-                    weight_font_size: int = 12,
-                    figsize: Tuple[int, int] = None,
-                    draw_node_labels: bool = True,
-                    draw_edge_weights: bool = True,
-                    draw_node_weights: bool = True,
-<<<<<<< HEAD
-                    node_weight_offset: float = 0.2,
-=======
-                    node_weight_offset: float = 0.1,
->>>>>>> 72e61953
-                    pos = None) -> plt.Axes:
-    """Draws a task graph
-
-    Args:
-        task_graph: Task graph
-        axis: Axes to draw on
-        schedule: Schedule for coloring nodes
-        use_latex: Whether to use latex for labels. Defaults to False.
-        node_size: Node size. Defaults to 750.
-        linewidths: Line width. Defaults to 2.
-        arrowsize: Arrow size. Defaults to 20.
-        font_size: Font size. Defaults to 20.
-        weight_font_size: Weight font size. Defaults to 12.
-        figsize: Figure size. Defaults to None.
-        draw_node_labels: Whether to draw node labels. Defaults to True.
-        draw_edge_weights: Whether to draw edge weights. Defaults to True.
-        draw_node_weights: Whether to draw node weights. Defaults to True.
-        node_weight_offset: Offset for node weight labels. Defaults to 0.2.
-        pos: Position of nodes. Defaults to None.
-    """
-    if use_latex and not is_latex_installed():
-        logger.warning("Latex is not installed. Using non-latex mode.")
-        use_latex = False
-
-    rc_context_opts = {'text.usetex': use_latex}
-    with rc_context(rc=rc_context_opts):
-        if axis is None:
-            # make size slightly larger than default
-            _, axis = plt.subplots(figsize=figsize)
-
-        task_graph = format_graph(task_graph.copy())
-
-        if pos is None:
-            pos = nx.nx_agraph.graphviz_layout(task_graph, prog="dot")
-
-        colors, tasks = {}, {}
-        if schedule is not None:
-            tasks = {task.name: task for node, tasks in schedule.items() for task in tasks}
-            network_nodes = set(schedule.keys())
-
-            cmap = plt.get_cmap("tab20", len(network_nodes))
-            sorted_nodes = sorted(network_nodes)
-            sorted_colors = [cmap(i) for i in range(len(network_nodes))]
-            colors = dict(zip(sorted_nodes, sorted_colors))
-        # if nodes have "color" attribute, use that
-        elif any("color" in task_graph.nodes[node] for node in task_graph.nodes):
-            categories = sorted(set(task_graph.nodes[node].get("color", "__blank__") for node in task_graph.nodes))
-            cmap = plt.get_cmap("tab20", len(categories))
-            colors = {node: cmap(categories.index(task_graph.nodes[node].get("color", "__blank__"))) for node in task_graph.nodes}
-
-        nx.draw_networkx_nodes(
-            task_graph, pos=pos, ax=axis,
-            node_size=1 if draw_node_labels else node_size,
-            node_color=[colors.get(node, "white") for node in task_graph.nodes],
-            edgecolors="black",
-            linewidths=linewidths,
-        )
-
-        nx.draw_networkx_edges(
-            task_graph, pos=pos, ax=axis,
-            arrowsize=arrowsize, arrowstyle="->",
-            width=linewidths, edge_color="black",
-            node_size=node_size,
-        )
-
-        for task_name in task_graph.nodes:
-            if draw_node_labels:
-                color = "white"
-                if schedule is not None and task_name in tasks:
-                    color = colors[tasks[task_name].node]
-                elif task_name in colors:
-                    color = colors[task_name]
-                task_label = r"$%s$" % task_name if use_latex else task_name
-                nx.draw_networkx_labels(
-                    task_graph, pos=pos, ax=axis,
-                    font_size=font_size,
-                    labels={task_name: task_label},
-                    bbox={
-                        "facecolor": color,
-                        "edgecolor": "black",
-                        "boxstyle": "round,pad=0.5",
-                        # line widths
-                        "linewidth": linewidths,
-
-                    }
-                )
-            if draw_node_weights:
-                if use_latex:
-                    # if has "label" attribute, use that
-                    if "label" in task_graph.nodes[task_name]:
-                        cost_label = r"$%s$" % (task_graph.nodes[task_name]['label'])
-                    else:
-                        cost_label = r"$%s$" % (round(task_graph.nodes[task_name]['weight'], 2))
-                else:
-<<<<<<< HEAD
-                    cost_label = f"c({task_name})={str(round(task_graph.nodes[task_name]['weight'], 1))}"
-=======
-                    cost_label = f"{round(task_graph.nodes[task_name]['weight'], 2)}"
->>>>>>> 72e61953
-
-                axis.annotate(
-                    cost_label,
-                    xy=pos[task_name],
-<<<<<<< HEAD
-                    xytext=(pos[task_name][0] + node_weight_offset, pos[task_name][1]),
-=======
-                    xytext=(font_size, 0),
-                    textcoords="offset points",
->>>>>>> 72e61953
-                    fontsize=weight_font_size,
-                )
-
-        if draw_edge_weights:
-            edge_labels = {}
-            for u, v in task_graph.edges:
-                label = task_graph.edges[(u, v)]['weight']
-                if isinstance(label, (int, float)):
-                    if use_latex:
-                        if "label" in task_graph.edges[(u, v)]:
-                            label = r"$%s$" % (task_graph.edges[(u, v)]["label"])
-                        else:
-                            label = r"$%s$" % (round(label, 2))
-                    else:
-                        label = f"{round(label, 2)}"
-                edge_labels[(u, v)] = label
-            nx.draw_networkx_edge_labels(
-                task_graph, pos=pos, ax=axis,
-                edge_labels=edge_labels,
-                font_size=weight_font_size,
-                rotate=False
-            )
-
-        axis.margins(0.1)
-        axis.axis("off")
-        # plt.tight_layout()
-        return axis
-
-def draw_network(network: nx.Graph,
-                 axis: Optional[plt.Axes] = None,
-                 draw_colors: bool = True,
-                 use_latex: bool = False,
-                 node_size: int = 3000,
-                 linewidths: int = 2,
-                 font_size: int = 20,
-                 weight_font_size: int = 12,
-                 figsize: Tuple[int, int] = None,
-                 draw_node_labels: bool = True,
-                 draw_edge_weights: bool = True,
-                 draw_node_weights: bool = True) -> plt.Axes:
-    """Draws a network
-
-    Args:
-        network: Network
-        axis: Axes to draw on
-        draw_colors: Whether to draw colors. Default is True.
-        use_latex: Whether to use latex for labels. Defaults to False.
-        node_size: Node size. Defaults to 3000.
-        linewidths: Line width. Defaults to 2.
-        font_size: Font size. Defaults to 20.
-        weight_font_size: Weight font size. Defaults to 12.
-        figsize: Figure size. Defaults to None.
-        draw_node_labels: Whether to draw node labels. Defaults to True.
-        draw_edge_weights: Whether to draw edge weights. Defaults to True.
-        draw_node_weights: Whether to draw node weights. Defaults to True.
-    """
-    if use_latex and not is_latex_installed():
-        logger.warning("Latex is not installed. Using non-latex mode.")
-        use_latex = False
-
-    rc_context_opts = {'text.usetex': use_latex}
-    with rc_context(rc=rc_context_opts):
-        if axis is None:
-            _, axis = plt.subplots(figsize=figsize)
-
-        # don't draw self loops
-        network = format_graph(network.copy())
-        network.remove_edges_from(nx.selfloop_edges(network))
-
-        # use same colors as task graph
-        sorted_nodes = sorted(network.nodes)
-        if draw_colors:
-            cmap = plt.get_cmap("tab20", len(network.nodes))
-            sorted_colors = [cmap(i) for i in range(len(network.nodes))]
-            node_colors = {node: color for node, color in zip(sorted_nodes, sorted_colors)}
-            colors = [node_colors[node] for node in sorted_nodes]
-
-        # spring layout
-        pos = nx.circular_layout(network)
-        # draw network nodes with black border and white fill
-        nx.draw_networkx_nodes(
-            network, pos=pos, ax=axis,
-            nodelist=sorted_nodes,
-            node_color=colors if draw_colors else "white",
-            edgecolors="black",
-            node_size=node_size,
-            linewidths=linewidths,
-        )
-
-        node_labels = {}
-        for node in network.nodes:
-            if draw_node_labels:
-                label = network.nodes[node].get("label", node)
-                # if isinstance(label, (int, float)) and use_latex:
-                if use_latex:
-                    label = r"$%s$" % node
-                node_labels[node] = label
-            if draw_node_weights:
-                if use_latex:
-                    weight_label = r"$%s$" % (round(network.nodes[node]['weight'], 2))
-                else:
-<<<<<<< HEAD
-                    weight_label = str(round(network.nodes[node]['weight'], 1))
-=======
-                    weight_label = f"{round(network.nodes[node]['weight'], 2)}"
->>>>>>> 72e61953
-                
-                axis.annotate(
-                    weight_label,
-                    xy=pos[node],
-                    xytext=(font_size*1.5, 0),
-                    textcoords="offset points",
-                    fontsize=weight_font_size,
-                )
-
-        if draw_node_labels:
-            nx.draw_networkx_labels(
-                network, pos=pos, ax=axis,
-                labels=node_labels,
-                font_size=font_size,
-            )
-
-        # draw network edges
-        nx.draw_networkx_edges(
-            network, pos=pos, ax=axis,
-            edge_color="black",
-            width=linewidths,
-        )
-
-        if draw_edge_weights:
-            edge_labels = {}
-            for u, v in network.edges:
-                label = network.edges[(u, v)].get("label", network.edges[(u, v)]['weight'])
-                if isinstance(label, (int, float)):
-                    if use_latex:
-                        label = r"$%s$" % (round(label, 2))
-                    else:
-                        label = f"{round(label, 2)}"
-                edge_labels[(u, v)] = label
-
-            nx.draw_networkx_edge_labels(
-                network, pos=pos, ax=axis,
-                edge_labels=edge_labels,
-                font_size=weight_font_size,
-                rotate=False
-            )
-
-        axis.margins(0.2)
-        axis.axis("off")
-        plt.tight_layout()
-        return axis
-
-def draw_gantt(schedule: Dict[Hashable, List[Task]],
-               use_latex: bool = False,
-               font_size: int = 20,
-               tick_font_size: int = 20,
-               xmax: float = None,
-               axis: Optional[plt.Axes] = None,
-               figsize: Tuple[int, int] = (10, 4),
-               draw_task_labels: bool = True) -> plt.Axes:
-    """Draws a gantt chart
-
-    Args:
-        schedule: Schedule
-        use_latex: Whether to use latex for labels. Defaults to False.
-        font_size: Font size. Defaults to 20.
-        xmax: Maximum x value. Defaults to None.
-        axis: Axis to draw on. Defaults to None.
-        figsize: Figure size. Defaults to None.
-        draw_task_labels: Whether to draw task labels. Defaults to True.
-
-    Returns:
-        Gantt chart
-    """
-    if use_latex and not is_latex_installed():
-        logger.warning("Latex is not installed. Using non-latex mode.")
-        use_latex = False
-
-    rc_context_opts = {'text.usetex': use_latex}
-    with rc_context(rc=rc_context_opts):
-        # Remove dummy tasks with near 0 duration
-        schedule = {
-            node: [task for task in tasks if task.end - task.start > 1e-6]
-            for node, tasks in schedule.items()
-        }
-
-        makespan = max([0 if not tasks else tasks[-1].end for tasks in schedule.values()])
-        if xmax is None:
-            xmax = makespan
-        else:
-            xmax = max(xmax, makespan)
-        
-        # re-label task and node names to latex
-        if use_latex:
-            for node in schedule:
-                for task in schedule[node]:
-                    task.node = r"$%s$" % task.node
-                    task.name = r"$%s$" % task.name
-
-        if use_latex:
-            schedule = {r"$%s$" % node: tasks for node, tasks in schedule.items()}
-
-        # insert dummy tasks to make sure all nodes have at least one task
-        for node in schedule:
-            if len(schedule[node]) == 0:
-                schedule[node].append(Task(name=r"", start=0, end=0, node=node))
-
-        data_frame = pd.DataFrame(
-            [
-                {
-                    "Task": task.name,
-                    "Start": task.start,
-                    "Finish": task.end,
-                    "Node": task.node
-                }
-                for _, tasks in schedule.items()
-                for task in tasks
-            ]
-        )
-        data_frame['delta'] = data_frame['Finish'] - data_frame['Start']
-
-        # Get the unique set of nodes from the entire DataFrame (including dummy rows)
-        unique_nodes = sorted(data_frame['Node'].unique())
-        
-        # Create a figure and axis
-        if axis is None:
-            _, axis = plt.subplots(figsize=figsize)
-        
-        # Plot each task as a horizontal bar with labels
-        for index, row in data_frame.iterrows():
-            if row['Task'] != '$dummy$':
-                # Plot the bar with white color and black border
-                axis.barh(
-                    row['Node'], row['delta'], left=row['Start'],
-                    color='white', edgecolor='black'
-                )
-                # Add the task label in the center of the bar
-                if draw_task_labels:
-                    axis.text(
-                        row['Start'] + row['delta'] / 2, row['Node'],
-                        row['Task'], ha='center', va='center', color='black',
-                        fontsize=font_size,
-                    )
-        
-        # Set the y-ticks to be the unique set of nodes
-        axis.set_yticks(unique_nodes)
-        axis.set_yticklabels(unique_nodes)
-
-        # set tick font size
-        axis.tick_params(axis='both', which='major', labelsize=tick_font_size)
-        
-        # Set labels and title
-        axis.set_xlabel('Time', fontsize=font_size)
-        axis.set_ylabel('Nodes', fontsize=font_size)
-        axis.set_xlim(0, data_frame['Finish'].max())
-        # axis.set_title('Gantt Chart by Node (All Nodes with Task Labels)')
-        axis.grid(True, which='both', linestyle='--', linewidth=0.5)
-        axis.set_axisbelow(True)
-
-        # set max x limit
-        axis.set_xlim(0, xmax)
-
-        # axis.margins(0.2)
-        # axis.axis("off")
-        plt.tight_layout()
-        return axis
-
-
-
-def gradient_heatmap(data: pd.DataFrame,
-                     x: Union[str, List[str]], # pylint: disable=invalid-name
-                     y: Union[str, List[str]], # pylint: disable=invalid-name
-                     color: str, # pylint: disable=invalid-name
-                     cmap: str = "coolwarm",
-                     upper_threshold: float = np.inf,
-                     title: str = None,
-                     x_label: str = None,
-                     rotate_xlabels: int = 90,
-                     y_label: str = None,
-                     color_label: str = None,
-                     cell_text: str = None,
-                     cell_font_size: float = None,
-                     xorder: Callable[[Union[str, Iterable[str]]], Union[str, Iterable[str]]] = None,
-                     yorder: Callable[[Union[str, Iterable[str]]], Union[str, Iterable[str]]] = None,
-                     ax: plt.Axes = None,
-                     font_size: float = 20.0,
-                     figsize: Tuple[float, float] = (12, 8),
-                     linewidth: int = 1,
-                     cmap_lower: float = 0.0,
-                     cmap_upper: float = 1.0,
-                     use_latex: bool = False) -> plt.Axes:
-    """Create a heatmap with a custom gradient for each cell.
-
-    Args:
-        data (pd.DataFrame): data to plot
-        x (str): column name for x-axis
-        y (str): column name for y-axis
-        color (str): column name for color
-        cmap (str, optional): matplotlib colormap. Defaults to "coolwarm".
-        upper_threshold (Optional[float], optional): upper bound for colorbar. Defaults to None.
-        title (str, optional): plot title. Defaults to None.
-        x_label (str, optional): x-axis label. Defaults to None.
-        y_label (str, optional): y-axis label. Defaults to None.
-        color_label (str, optional): colorbar label. Defaults to None.
-        cell_text (str, optional): indicates the column name to use for cell labels. None indicates no label. Default is None.
-        cell_font_size (bool, optional): font size for makespan ratio cell labels. None indicates no label. Default is None.
-        xorder (Callable[[Union[str, Iterable[str]]], Union[str, Iterable[str]]], optional): function to order x-axis. Defaults to None.
-        yorder (Callable[[Union[str, Iterable[str]]], Union[str, Iterable[str]]], optional): function to order y-axis. Defaults to None.
-        ax (plt.Axes, optional): matplotlib axes. Defaults to None.
-        font_size (float, optional): font size. Defaults to 20.0.
-        figsize (Tuple[float, float], optional): figure size. Defaults to (12, 8).
-        linewidth (int, optional): linewidth for cell borders. Defaults to 1.
-        cmap_lower (float, optional): lower bound for colormap. Defaults to 0.0.
-        cmap_upper (float, optional): upper bound for colormap. Defaults to 1.0.
-        use_latex (bool, optional): use LaTeX for text rendering. Defaults to False.
-
-    Returns:
-        plt.Axes: matplotlib axes
-    """
-    if use_latex and not is_latex_installed():
-        logger.warning("LaTeX is not installed. Falling back to non-LaTeX rendering.")
-        use_latex = False
-
-    rc_context_opts = {'text.usetex': use_latex, 'font.size': font_size}
-    with rc_context(rc=rc_context_opts):
-
-        data = data.copy()
-        # combine xs and ys into a single column if necessary
-        # make column categorical and sorted by x/y order
-        if isinstance(x, list):
-            col_name = "/".join(x)
-            data[col_name] = data[x].apply(lambda row: "/".join(row.values.astype(str)), axis=1)
-            categories = [
-                "/".join(map(str, row))
-                for row in sorted(
-                    data[x].drop_duplicates().itertuples(index=False),
-                    key=xorder
-                )
-            ]
-            categories = xorder if xorder else categories
-            data[col_name] = pd.Categorical(data[col_name], categories=categories, ordered=True)
-            x = col_name
-        else:
-            categories = sorted(data[x].drop_duplicates(), key=xorder)
-            data[x] = pd.Categorical(data[x], categories=categories, ordered=True)
-
-        if isinstance(y, list):
-            col_name = "/".join(y)
-            data[col_name] = data[y].apply(lambda row: "/".join(row.values.astype(str)), axis=1)
-            categories = [
-                "/".join(map(str, row))
-                for row in sorted(
-                    data[y].drop_duplicates().itertuples(index=False),
-                    key=yorder
-                )
-            ]
-            data[col_name] = pd.Categorical(data[col_name], categories=categories, ordered=True)
-            y = col_name
-        else:
-            categories = sorted(data[y].drop_duplicates(), key=yorder)
-            data[y] = pd.Categorical(data[y], categories=categories, ordered=True)
-
-        global_min = data[color].min()
-        global_max = min(data[color].max(), upper_threshold)
-
-        if ax is None:
-            _, ax = plt.subplots(figsize=figsize)
-
-        _cmap = cm.get_cmap(cmap)
-        _cmap = _cmap(np.linspace(cmap_lower, cmap_upper, _cmap.N))
-        cmap = matplotlib.colors.ListedColormap(_cmap)
-
-        # Get unique values for x and y in the correct order (by category)
-        xvals = data[x].drop_duplicates().sort_values()
-        yvals = data[y].drop_duplicates().sort_values(ascending=False)
-        for i, yval in enumerate(yvals):
-            for j, xval in enumerate(xvals):
-                df_color = data.loc[(data[x] == xval) & (data[y] == yval), color].sort_values()
-                if df_color.empty: # add a white cell if there is no data
-                    rect = Rectangle((j, i), 1, 1, linewidth=linewidth, edgecolor='black', facecolor='white')
-                else:
-                    gradient = df_color.values.reshape(1, -1)
-
-                    im = ax.imshow(
-                        gradient,
-                        cmap=cmap,
-                        aspect='auto',
-                        extent=[j, j+1, i, i+1],
-                        vmin=global_min,
-                        vmax=global_max
-                    )
-                    rect = Rectangle(
-                        (j, i), 1, 1,
-                        linewidth=linewidth,
-                        edgecolor='black',
-                        facecolor='none'
-                    )
-                
-                ax.add_patch(rect)
-
-                if not df_color.empty and cell_font_size is not None:
-                    value = df_color.mean()
-                    if np.isnan(value):
-                        value = ""
-                    elif value > 1000:
-                        value = f'$>{1000}$' if use_latex else f'>1000'
-                    elif value > upper_threshold:
-                        value = f'$>{upper_threshold}$' if use_latex else f'>{upper_threshold}'
-                    elif isinstance(value, int) or (isinstance(value, float) and value.is_integer()):
-                        value = f'${int(value)}$' if use_latex else f'{int(value)}'
-                    else:
-                        value = f'${value:.2f}$' if use_latex else f'{value:.2f}'
-                    ax.text(
-                        j+0.5, i+0.5, value,
-                        horizontalalignment='center',
-                        verticalalignment='center',
-                        fontsize=cell_font_size
-                    )
-
-        # Add labels, ticks, and other plot elements
-        ax.set_xticks(np.arange(len(xvals)) + 0.5)  # Adjusted tick positions
-        ax.set_yticks(np.arange(len(yvals)) + 0.5)    # Adjusted tick positions
-        ax.set_xticklabels(xvals, rotation=rotate_xlabels, fontsize=font_size)
-        ax.set_yticklabels(yvals, fontsize=font_size)
-        ax.grid(False)
-
-        ax.tick_params(axis='x', which='both', bottom=False, top=False)  # Optional: remove bottom ticks
-        ax.tick_params(axis='y', which='both', left=False, right=False)  # Optional: remove left ticks
-
-        ax.set_xlim([0, len(xvals)])  # Set x-axis limits
-        ax.set_ylim([0, len(yvals)])  # Set y-axis limits
-
-        # Add colorbar
-        cbar = ax.get_figure().colorbar(
-            im, 
-            ax=ax,
-            orientation='vertical',
-            label=color_label if color_label else color
-        )
-
-        # Make upper bound label of colorbar ">{upper_threshold}"
-        if upper_threshold < np.inf:
-            cbar.ax.set_yticklabels(
-                [f'{tick:0.2f}' for tick in cbar.get_ticks()][:-1]
-                + [f'$> {upper_threshold}$' if use_latex else f'> {upper_threshold}'],
-                fontsize=font_size
-            )
-
-        if title:
-            ax.set_title(title)
-        ax.set_xlabel(x_label if x_label else x, labelpad=20, fontsize=font_size)
-        ax.set_ylabel(y_label if y_label else y, labelpad=20, fontsize=font_size)
-
-        return ax
+from functools import lru_cache
+import logging
+import shutil
+from typing import Dict, Hashable, List, Optional, Tuple, Union, Callable, Iterable
+
+import matplotlib
+import matplotlib.pyplot as plt
+from matplotlib import cm
+from matplotlib.patches import Rectangle
+from matplotlib import rc_context
+import networkx as nx
+import pandas as pd
+import numpy as np
+
+from saga.scheduler import Task
+
+# create logger with SAGA:saga.utils.draw: prefix
+logger = logging.getLogger("SAGA:saga.utils.draw")
+
+def format_graph(graph: Union[nx.DiGraph, nx.Graph]) -> Union[nx.DiGraph, nx.Graph]:
+    """Formats the graph
+
+    copies weight attribute to label attribute
+    if weight is a RandomVariable, then weight is set to the mean
+
+    Args:
+        graph: Graph
+
+    Returns:
+        Formatted graph
+    """
+    graph = graph.copy()
+    for node in graph.nodes:
+        graph.nodes[node]["weight"] = round(graph.nodes[node]["weight"], 2)
+    for edge in graph.edges:
+        graph.edges[edge]["weight"] = round(graph.edges[edge]["weight"], 2)
+
+    return graph
+
+@lru_cache(maxsize=None)
+def is_latex_installed():
+    return shutil.which("latex") is not None
+
+def draw_task_graph(task_graph: nx.DiGraph,
+                    axis: Optional[plt.Axes] = None,
+                    schedule: Optional[Dict[Hashable, List[Task]]] = None,
+                    use_latex: bool = False,
+                    node_size: int = 2000,
+                    linewidths: int = 2,
+                    arrowsize: int = 20,
+                    font_size: int = 20,
+                    weight_font_size: int = 12,
+                    figsize: Tuple[int, int] = None,
+                    draw_node_labels: bool = True,
+                    draw_edge_weights: bool = True,
+                    draw_node_weights: bool = True,
+                    node_weight_offset: float = 0.1,
+                    pos = None) -> plt.Axes:
+    """Draws a task graph
+
+    Args:
+        task_graph: Task graph
+        axis: Axes to draw on
+        schedule: Schedule for coloring nodes
+        use_latex: Whether to use latex for labels. Defaults to False.
+        node_size: Node size. Defaults to 750.
+        linewidths: Line width. Defaults to 2.
+        arrowsize: Arrow size. Defaults to 20.
+        font_size: Font size. Defaults to 20.
+        weight_font_size: Weight font size. Defaults to 12.
+        figsize: Figure size. Defaults to None.
+        draw_node_labels: Whether to draw node labels. Defaults to True.
+        draw_edge_weights: Whether to draw edge weights. Defaults to True.
+        draw_node_weights: Whether to draw node weights. Defaults to True.
+        node_weight_offset: Offset for node weight labels. Defaults to 0.2.
+        pos: Position of nodes. Defaults to None.
+    """
+    if use_latex and not is_latex_installed():
+        logger.warning("Latex is not installed. Using non-latex mode.")
+        use_latex = False
+
+    rc_context_opts = {'text.usetex': use_latex}
+    with rc_context(rc=rc_context_opts):
+        if axis is None:
+            # make size slightly larger than default
+            _, axis = plt.subplots(figsize=figsize)
+
+        task_graph = format_graph(task_graph.copy())
+
+        if pos is None:
+            pos = nx.nx_agraph.graphviz_layout(task_graph, prog="dot")
+
+        colors, tasks = {}, {}
+        if schedule is not None:
+            tasks = {task.name: task for node, tasks in schedule.items() for task in tasks}
+            network_nodes = set(schedule.keys())
+
+            cmap = plt.get_cmap("tab20", len(network_nodes))
+            sorted_nodes = sorted(network_nodes)
+            sorted_colors = [cmap(i) for i in range(len(network_nodes))]
+            colors = dict(zip(sorted_nodes, sorted_colors))
+        # if nodes have "color" attribute, use that
+        elif any("color" in task_graph.nodes[node] for node in task_graph.nodes):
+            categories = sorted(set(task_graph.nodes[node].get("color", "__blank__") for node in task_graph.nodes))
+            cmap = plt.get_cmap("tab20", len(categories))
+            colors = {node: cmap(categories.index(task_graph.nodes[node].get("color", "__blank__"))) for node in task_graph.nodes}
+
+        nx.draw_networkx_nodes(
+            task_graph, pos=pos, ax=axis,
+            node_size=1 if draw_node_labels else node_size,
+            node_color=[colors.get(node, "white") for node in task_graph.nodes],
+            edgecolors="black",
+            linewidths=linewidths,
+        )
+
+        nx.draw_networkx_edges(
+            task_graph, pos=pos, ax=axis,
+            arrowsize=arrowsize, arrowstyle="->",
+            width=linewidths, edge_color="black",
+            node_size=node_size,
+        )
+
+        for task_name in task_graph.nodes:
+            if draw_node_labels:
+                color = "white"
+                if schedule is not None and task_name in tasks:
+                    color = colors[tasks[task_name].node]
+                elif task_name in colors:
+                    color = colors[task_name]
+                task_label = r"$%s$" % task_name if use_latex else task_name
+                nx.draw_networkx_labels(
+                    task_graph, pos=pos, ax=axis,
+                    font_size=font_size,
+                    labels={task_name: task_label},
+                    bbox={
+                        "facecolor": color,
+                        "edgecolor": "black",
+                        "boxstyle": "round,pad=0.5",
+                        # line widths
+                        "linewidth": linewidths,
+
+                    }
+                )
+            if draw_node_weights:
+                if use_latex:
+                    # if has "label" attribute, use that
+                    if "label" in task_graph.nodes[task_name]:
+                        cost_label = r"$%s$" % (task_graph.nodes[task_name]['label'])
+                    else:
+                        cost_label = r"$%s$" % (round(task_graph.nodes[task_name]['weight'], 2))
+                else:
+                    cost_label = f"{round(task_graph.nodes[task_name]['weight'], 2)}"
+
+                axis.annotate(
+                    cost_label,
+                    xy=pos[task_name],
+                    xytext=(font_size, 0),
+                    textcoords="offset points",
+                    fontsize=weight_font_size,
+                )
+
+        if draw_edge_weights:
+            edge_labels = {}
+            for u, v in task_graph.edges:
+                label = task_graph.edges[(u, v)]['weight']
+                if isinstance(label, (int, float)):
+                    if use_latex:
+                        if "label" in task_graph.edges[(u, v)]:
+                            label = r"$%s$" % (task_graph.edges[(u, v)]["label"])
+                        else:
+                            label = r"$%s$" % (round(label, 2))
+                    else:
+                        label = f"{round(label, 2)}"
+                edge_labels[(u, v)] = label
+            nx.draw_networkx_edge_labels(
+                task_graph, pos=pos, ax=axis,
+                edge_labels=edge_labels,
+                font_size=weight_font_size,
+                rotate=False
+            )
+
+        axis.margins(0.1)
+        axis.axis("off")
+        # plt.tight_layout()
+        return axis
+
+def draw_network(network: nx.Graph,
+                 axis: Optional[plt.Axes] = None,
+                 draw_colors: bool = True,
+                 use_latex: bool = False,
+                 node_size: int = 3000,
+                 linewidths: int = 2,
+                 font_size: int = 20,
+                 weight_font_size: int = 12,
+                 figsize: Tuple[int, int] = None,
+                 draw_node_labels: bool = True,
+                 draw_edge_weights: bool = True,
+                 draw_node_weights: bool = True) -> plt.Axes:
+    """Draws a network
+
+    Args:
+        network: Network
+        axis: Axes to draw on
+        draw_colors: Whether to draw colors. Default is True.
+        use_latex: Whether to use latex for labels. Defaults to False.
+        node_size: Node size. Defaults to 3000.
+        linewidths: Line width. Defaults to 2.
+        font_size: Font size. Defaults to 20.
+        weight_font_size: Weight font size. Defaults to 12.
+        figsize: Figure size. Defaults to None.
+        draw_node_labels: Whether to draw node labels. Defaults to True.
+        draw_edge_weights: Whether to draw edge weights. Defaults to True.
+        draw_node_weights: Whether to draw node weights. Defaults to True.
+    """
+    if use_latex and not is_latex_installed():
+        logger.warning("Latex is not installed. Using non-latex mode.")
+        use_latex = False
+
+    rc_context_opts = {'text.usetex': use_latex}
+    with rc_context(rc=rc_context_opts):
+        if axis is None:
+            _, axis = plt.subplots(figsize=figsize)
+
+        # don't draw self loops
+        network = format_graph(network.copy())
+        network.remove_edges_from(nx.selfloop_edges(network))
+
+        # use same colors as task graph
+        sorted_nodes = sorted(network.nodes)
+        if draw_colors:
+            cmap = plt.get_cmap("tab20", len(network.nodes))
+            sorted_colors = [cmap(i) for i in range(len(network.nodes))]
+            node_colors = {node: color for node, color in zip(sorted_nodes, sorted_colors)}
+            colors = [node_colors[node] for node in sorted_nodes]
+
+        # spring layout
+        pos = nx.circular_layout(network)
+        # draw network nodes with black border and white fill
+        nx.draw_networkx_nodes(
+            network, pos=pos, ax=axis,
+            nodelist=sorted_nodes,
+            node_color=colors if draw_colors else "white",
+            edgecolors="black",
+            node_size=node_size,
+            linewidths=linewidths,
+        )
+
+        node_labels = {}
+        for node in network.nodes:
+            if draw_node_labels:
+                label = network.nodes[node].get("label", node)
+                # if isinstance(label, (int, float)) and use_latex:
+                if use_latex:
+                    label = r"$%s$" % node
+                node_labels[node] = label
+            if draw_node_weights:
+                if use_latex:
+                    weight_label = r"$%s$" % (round(network.nodes[node]['weight'], 2))
+                else:
+                    weight_label = f"{round(network.nodes[node]['weight'], 2)}"
+                
+                axis.annotate(
+                    weight_label,
+                    xy=pos[node],
+                    xytext=(font_size*1.5, 0),
+                    textcoords="offset points",
+                    fontsize=weight_font_size,
+                )
+
+        if draw_node_labels:
+            nx.draw_networkx_labels(
+                network, pos=pos, ax=axis,
+                labels=node_labels,
+                font_size=font_size,
+            )
+
+        # draw network edges
+        nx.draw_networkx_edges(
+            network, pos=pos, ax=axis,
+            edge_color="black",
+            width=linewidths,
+        )
+
+        if draw_edge_weights:
+            edge_labels = {}
+            for u, v in network.edges:
+                label = network.edges[(u, v)].get("label", network.edges[(u, v)]['weight'])
+                if isinstance(label, (int, float)):
+                    if use_latex:
+                        label = r"$%s$" % (round(label, 2))
+                    else:
+                        label = f"{round(label, 2)}"
+                edge_labels[(u, v)] = label
+
+            nx.draw_networkx_edge_labels(
+                network, pos=pos, ax=axis,
+                edge_labels=edge_labels,
+                font_size=weight_font_size,
+                rotate=False
+            )
+
+        axis.margins(0.2)
+        axis.axis("off")
+        plt.tight_layout()
+        return axis
+
+def draw_gantt(schedule: Dict[Hashable, List[Task]],
+               use_latex: bool = False,
+               font_size: int = 20,
+               tick_font_size: int = 20,
+               xmax: float = None,
+               axis: Optional[plt.Axes] = None,
+               figsize: Tuple[int, int] = (10, 4),
+               draw_task_labels: bool = True) -> plt.Axes:
+    """Draws a gantt chart
+
+    Args:
+        schedule: Schedule
+        use_latex: Whether to use latex for labels. Defaults to False.
+        font_size: Font size. Defaults to 20.
+        xmax: Maximum x value. Defaults to None.
+        axis: Axis to draw on. Defaults to None.
+        figsize: Figure size. Defaults to None.
+        draw_task_labels: Whether to draw task labels. Defaults to True.
+
+    Returns:
+        Gantt chart
+    """
+    if use_latex and not is_latex_installed():
+        logger.warning("Latex is not installed. Using non-latex mode.")
+        use_latex = False
+
+    rc_context_opts = {'text.usetex': use_latex}
+    with rc_context(rc=rc_context_opts):
+        # Remove dummy tasks with near 0 duration
+        schedule = {
+            node: [task for task in tasks if task.end - task.start > 1e-6]
+            for node, tasks in schedule.items()
+        }
+
+        makespan = max([0 if not tasks else tasks[-1].end for tasks in schedule.values()])
+        if xmax is None:
+            xmax = makespan
+        else:
+            xmax = max(xmax, makespan)
+        
+        # re-label task and node names to latex
+        if use_latex:
+            for node in schedule:
+                for task in schedule[node]:
+                    task.node = r"$%s$" % task.node
+                    task.name = r"$%s$" % task.name
+
+        if use_latex:
+            schedule = {r"$%s$" % node: tasks for node, tasks in schedule.items()}
+
+        # insert dummy tasks to make sure all nodes have at least one task
+        for node in schedule:
+            if len(schedule[node]) == 0:
+                schedule[node].append(Task(name=r"", start=0, end=0, node=node))
+
+        data_frame = pd.DataFrame(
+            [
+                {
+                    "Task": task.name,
+                    "Start": task.start,
+                    "Finish": task.end,
+                    "Node": task.node
+                }
+                for _, tasks in schedule.items()
+                for task in tasks
+            ]
+        )
+        data_frame['delta'] = data_frame['Finish'] - data_frame['Start']
+
+        # Get the unique set of nodes from the entire DataFrame (including dummy rows)
+        unique_nodes = sorted(data_frame['Node'].unique())
+        
+        # Create a figure and axis
+        if axis is None:
+            _, axis = plt.subplots(figsize=figsize)
+        
+        # Plot each task as a horizontal bar with labels
+        for index, row in data_frame.iterrows():
+            if row['Task'] != '$dummy$':
+                # Plot the bar with white color and black border
+                axis.barh(
+                    row['Node'], row['delta'], left=row['Start'],
+                    color='white', edgecolor='black'
+                )
+                # Add the task label in the center of the bar
+                if draw_task_labels:
+                    axis.text(
+                        row['Start'] + row['delta'] / 2, row['Node'],
+                        row['Task'], ha='center', va='center', color='black',
+                        fontsize=font_size,
+                    )
+        
+        # Set the y-ticks to be the unique set of nodes
+        axis.set_yticks(unique_nodes)
+        axis.set_yticklabels(unique_nodes)
+
+        # set tick font size
+        axis.tick_params(axis='both', which='major', labelsize=tick_font_size)
+        
+        # Set labels and title
+        axis.set_xlabel('Time', fontsize=font_size)
+        axis.set_ylabel('Nodes', fontsize=font_size)
+        axis.set_xlim(0, data_frame['Finish'].max())
+        # axis.set_title('Gantt Chart by Node (All Nodes with Task Labels)')
+        axis.grid(True, which='both', linestyle='--', linewidth=0.5)
+        axis.set_axisbelow(True)
+
+        # set max x limit
+        axis.set_xlim(0, xmax)
+
+        # axis.margins(0.2)
+        # axis.axis("off")
+        plt.tight_layout()
+        return axis
+
+
+
+def gradient_heatmap(data: pd.DataFrame,
+                     x: Union[str, List[str]], # pylint: disable=invalid-name
+                     y: Union[str, List[str]], # pylint: disable=invalid-name
+                     color: str, # pylint: disable=invalid-name
+                     cmap: str = "coolwarm",
+                     upper_threshold: float = np.inf,
+                     title: str = None,
+                     x_label: str = None,
+                     rotate_xlabels: int = 90,
+                     y_label: str = None,
+                     color_label: str = None,
+                     cell_text: str = None,
+                     cell_font_size: float = None,
+                     xorder: Callable[[Union[str, Iterable[str]]], Union[str, Iterable[str]]] = None,
+                     yorder: Callable[[Union[str, Iterable[str]]], Union[str, Iterable[str]]] = None,
+                     ax: plt.Axes = None,
+                     font_size: float = 20.0,
+                     figsize: Tuple[float, float] = (12, 8),
+                     linewidth: int = 1,
+                     cmap_lower: float = 0.0,
+                     cmap_upper: float = 1.0,
+                     use_latex: bool = False) -> plt.Axes:
+    """Create a heatmap with a custom gradient for each cell.
+
+    Args:
+        data (pd.DataFrame): data to plot
+        x (str): column name for x-axis
+        y (str): column name for y-axis
+        color (str): column name for color
+        cmap (str, optional): matplotlib colormap. Defaults to "coolwarm".
+        upper_threshold (Optional[float], optional): upper bound for colorbar. Defaults to None.
+        title (str, optional): plot title. Defaults to None.
+        x_label (str, optional): x-axis label. Defaults to None.
+        y_label (str, optional): y-axis label. Defaults to None.
+        color_label (str, optional): colorbar label. Defaults to None.
+        cell_text (str, optional): indicates the column name to use for cell labels. None indicates no label. Default is None.
+        cell_font_size (bool, optional): font size for makespan ratio cell labels. None indicates no label. Default is None.
+        xorder (Callable[[Union[str, Iterable[str]]], Union[str, Iterable[str]]], optional): function to order x-axis. Defaults to None.
+        yorder (Callable[[Union[str, Iterable[str]]], Union[str, Iterable[str]]], optional): function to order y-axis. Defaults to None.
+        ax (plt.Axes, optional): matplotlib axes. Defaults to None.
+        font_size (float, optional): font size. Defaults to 20.0.
+        figsize (Tuple[float, float], optional): figure size. Defaults to (12, 8).
+        linewidth (int, optional): linewidth for cell borders. Defaults to 1.
+        cmap_lower (float, optional): lower bound for colormap. Defaults to 0.0.
+        cmap_upper (float, optional): upper bound for colormap. Defaults to 1.0.
+        use_latex (bool, optional): use LaTeX for text rendering. Defaults to False.
+
+    Returns:
+        plt.Axes: matplotlib axes
+    """
+    if use_latex and not is_latex_installed():
+        logger.warning("LaTeX is not installed. Falling back to non-LaTeX rendering.")
+        use_latex = False
+
+    rc_context_opts = {'text.usetex': use_latex, 'font.size': font_size}
+    with rc_context(rc=rc_context_opts):
+
+        data = data.copy()
+        # combine xs and ys into a single column if necessary
+        # make column categorical and sorted by x/y order
+        if isinstance(x, list):
+            col_name = "/".join(x)
+            data[col_name] = data[x].apply(lambda row: "/".join(row.values.astype(str)), axis=1)
+            categories = [
+                "/".join(map(str, row))
+                for row in sorted(
+                    data[x].drop_duplicates().itertuples(index=False),
+                    key=xorder
+                )
+            ]
+            categories = xorder if xorder else categories
+            data[col_name] = pd.Categorical(data[col_name], categories=categories, ordered=True)
+            x = col_name
+        else:
+            categories = sorted(data[x].drop_duplicates(), key=xorder)
+            data[x] = pd.Categorical(data[x], categories=categories, ordered=True)
+
+        if isinstance(y, list):
+            col_name = "/".join(y)
+            data[col_name] = data[y].apply(lambda row: "/".join(row.values.astype(str)), axis=1)
+            categories = [
+                "/".join(map(str, row))
+                for row in sorted(
+                    data[y].drop_duplicates().itertuples(index=False),
+                    key=yorder
+                )
+            ]
+            data[col_name] = pd.Categorical(data[col_name], categories=categories, ordered=True)
+            y = col_name
+        else:
+            categories = sorted(data[y].drop_duplicates(), key=yorder)
+            data[y] = pd.Categorical(data[y], categories=categories, ordered=True)
+
+        global_min = data[color].min()
+        global_max = min(data[color].max(), upper_threshold)
+
+        if ax is None:
+            _, ax = plt.subplots(figsize=figsize)
+
+        _cmap = cm.get_cmap(cmap)
+        _cmap = _cmap(np.linspace(cmap_lower, cmap_upper, _cmap.N))
+        cmap = matplotlib.colors.ListedColormap(_cmap)
+
+        # Get unique values for x and y in the correct order (by category)
+        xvals = data[x].drop_duplicates().sort_values()
+        yvals = data[y].drop_duplicates().sort_values(ascending=False)
+        for i, yval in enumerate(yvals):
+            for j, xval in enumerate(xvals):
+                df_color = data.loc[(data[x] == xval) & (data[y] == yval), color].sort_values()
+                if df_color.empty: # add a white cell if there is no data
+                    rect = Rectangle((j, i), 1, 1, linewidth=linewidth, edgecolor='black', facecolor='white')
+                else:
+                    gradient = df_color.values.reshape(1, -1)
+
+                    im = ax.imshow(
+                        gradient,
+                        cmap=cmap,
+                        aspect='auto',
+                        extent=[j, j+1, i, i+1],
+                        vmin=global_min,
+                        vmax=global_max
+                    )
+                    rect = Rectangle(
+                        (j, i), 1, 1,
+                        linewidth=linewidth,
+                        edgecolor='black',
+                        facecolor='none'
+                    )
+                
+                ax.add_patch(rect)
+
+                if not df_color.empty and cell_font_size is not None:
+                    value = df_color.mean()
+                    if np.isnan(value):
+                        value = ""
+                    elif value > 1000:
+                        value = f'$>{1000}$' if use_latex else f'>1000'
+                    elif value > upper_threshold:
+                        value = f'$>{upper_threshold}$' if use_latex else f'>{upper_threshold}'
+                    elif isinstance(value, int) or (isinstance(value, float) and value.is_integer()):
+                        value = f'${int(value)}$' if use_latex else f'{int(value)}'
+                    else:
+                        value = f'${value:.2f}$' if use_latex else f'{value:.2f}'
+                    ax.text(
+                        j+0.5, i+0.5, value,
+                        horizontalalignment='center',
+                        verticalalignment='center',
+                        fontsize=cell_font_size
+                    )
+
+        # Add labels, ticks, and other plot elements
+        ax.set_xticks(np.arange(len(xvals)) + 0.5)  # Adjusted tick positions
+        ax.set_yticks(np.arange(len(yvals)) + 0.5)    # Adjusted tick positions
+        ax.set_xticklabels(xvals, rotation=rotate_xlabels, fontsize=font_size)
+        ax.set_yticklabels(yvals, fontsize=font_size)
+        ax.grid(False)
+
+        ax.tick_params(axis='x', which='both', bottom=False, top=False)  # Optional: remove bottom ticks
+        ax.tick_params(axis='y', which='both', left=False, right=False)  # Optional: remove left ticks
+
+        ax.set_xlim([0, len(xvals)])  # Set x-axis limits
+        ax.set_ylim([0, len(yvals)])  # Set y-axis limits
+
+        # Add colorbar
+        cbar = ax.get_figure().colorbar(
+            im, 
+            ax=ax,
+            orientation='vertical',
+            label=color_label if color_label else color
+        )
+
+        # Make upper bound label of colorbar ">{upper_threshold}"
+        if upper_threshold < np.inf:
+            cbar.ax.set_yticklabels(
+                [f'{tick:0.2f}' for tick in cbar.get_ticks()][:-1]
+                + [f'$> {upper_threshold}$' if use_latex else f'> {upper_threshold}'],
+                fontsize=font_size
+            )
+
+        if title:
+            ax.set_title(title)
+        ax.set_xlabel(x_label if x_label else x, labelpad=20, fontsize=font_size)
+        ax.set_ylabel(y_label if y_label else y, labelpad=20, fontsize=font_size)
+
+        return ax